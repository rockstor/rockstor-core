"""
Copyright (c) 2012-2013 RockStor, Inc. <http://rockstor.com>
This file is part of RockStor.

RockStor is free software; you can redistribute it and/or modify
it under the terms of the GNU General Public License as published
by the Free Software Foundation; either version 2 of the License,
or (at your option) any later version.

RockStor is distributed in the hope that it will be useful, but
WITHOUT ANY WARRANTY; without even the implied warranty of
MERCHANTABILITY or FITNESS FOR A PARTICULAR PURPOSE.  See the GNU
General Public License for more details.

You should have received a copy of the GNU General Public License
along with this program. If not, see <http://www.gnu.org/licenses/>.
"""

from django.db import models
from storageadmin.models import Pool, Snapshot
from smart_manager.models import ShareUsage


class Share(models.Model):
<<<<<<< HEAD
    """pool that this share is part of"""
    pool = models.ForeignKey(Pool)
    """quota group this share is part of"""
    qgroup = models.CharField(max_length=100)
    """name of the share, kind of like id"""
    name = models.CharField(max_length=4096, unique=True)
    """id of the share. numeric in case of btrfs"""
    uuid = models.CharField(max_length=100, null=True)
    """total size in KB"""
    size = models.BigIntegerField(default=0)
    owner = models.CharField(max_length=4096, default='root')
    group = models.CharField(max_length=4096, default='root')
    perms = models.CharField(max_length=9, default='755')
    toc = models.DateTimeField(auto_now=True)
    subvol_name = models.CharField(max_length=4096)
    replica = models.BooleanField(default=False)
    compression_algo = models.CharField(max_length=1024, null=True)

    @property
    def cur_rusage(self, *args, **kwargs):
        try:
            su = ShareUsage.objects.filter(name=self.name).order_by('-ts')[0]
            return su.r_usage
        except:
            return -1

    @property
    def cur_eusage(self, *args, **kwargs):
        try:
            su = ShareUsage.objects.filter(name=self.name).order_by('-ts')[0]
            return su.e_usage
        except:
            return -1

    @property
    def snapshots(self, *args, **kwargs):
        return Snapshot.objects.filter(share=self)


    class Meta:
        app_label = 'storageadmin'
=======
	"""pool that this share is part of"""
	pool = models.ForeignKey(Pool)
	"""quota group this share is part of"""
	qgroup = models.CharField(max_length=100)
	"""name of the share, kind of like id"""
	name = models.CharField(max_length=4096, unique=True)
	"""id of the share. numeric in case of btrfs"""
	uuid = models.CharField(max_length=100, null=True)
	"""total size in KB"""
	size = models.BigIntegerField(default=0)
	owner = models.CharField(max_length=4096, default='root')
	group = models.CharField(max_length=4096, default='root')
	perms = models.CharField(max_length=9, default='755')
	toc = models.DateTimeField(auto_now=True)
	subvol_name = models.CharField(max_length=4096)
	replica = models.BooleanField(default=False)
	compression_algo = models.CharField(max_length=1024, null=True)

	@property
	def cur_rusage(self, *args, **kwargs):
		try:
			su = ShareUsage.objects.filter(name=self.name).order_by('-ts')[0]
			return su.r_usage
		except:
			return -1

	@property
	def cur_eusage(self, *args, **kwargs):
		try:
			su = ShareUsage.objects.filter(name=self.name).order_by('-ts')[0]
			return su.e_usage
		except:
			return -1

	@property
	def snapshots(self, *args, **kwargs):
		return Snapshot.objects.filter(share=self)


	class Meta:
		app_label = 'storageadmin'
>>>>>>> 8c80c7b6
<|MERGE_RESOLUTION|>--- conflicted
+++ resolved
@@ -22,7 +22,6 @@
 
 
 class Share(models.Model):
-<<<<<<< HEAD
     """pool that this share is part of"""
     pool = models.ForeignKey(Pool)
     """quota group this share is part of"""
@@ -57,53 +56,10 @@
         except:
             return -1
 
-    @property
-    def snapshots(self, *args, **kwargs):
-        return Snapshot.objects.filter(share=self)
-
-
-    class Meta:
-        app_label = 'storageadmin'
-=======
-	"""pool that this share is part of"""
-	pool = models.ForeignKey(Pool)
-	"""quota group this share is part of"""
-	qgroup = models.CharField(max_length=100)
-	"""name of the share, kind of like id"""
-	name = models.CharField(max_length=4096, unique=True)
-	"""id of the share. numeric in case of btrfs"""
-	uuid = models.CharField(max_length=100, null=True)
-	"""total size in KB"""
-	size = models.BigIntegerField(default=0)
-	owner = models.CharField(max_length=4096, default='root')
-	group = models.CharField(max_length=4096, default='root')
-	perms = models.CharField(max_length=9, default='755')
-	toc = models.DateTimeField(auto_now=True)
-	subvol_name = models.CharField(max_length=4096)
-	replica = models.BooleanField(default=False)
-	compression_algo = models.CharField(max_length=1024, null=True)
-
-	@property
-	def cur_rusage(self, *args, **kwargs):
-		try:
-			su = ShareUsage.objects.filter(name=self.name).order_by('-ts')[0]
-			return su.r_usage
-		except:
-			return -1
-
-	@property
-	def cur_eusage(self, *args, **kwargs):
-		try:
-			su = ShareUsage.objects.filter(name=self.name).order_by('-ts')[0]
-			return su.e_usage
-		except:
-			return -1
-
 	@property
 	def snapshots(self, *args, **kwargs):
 		return Snapshot.objects.filter(share=self)
 
 
 	class Meta:
-		app_label = 'storageadmin'
->>>>>>> 8c80c7b6
+		app_label = 'storageadmin'