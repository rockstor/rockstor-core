{% load staticfiles %}
<!DOCTYPE html>
<html lang="en">
  <head>
    <!--
    /**
    * Copyright (c) 2012-2013 RockStor, Inc. <http://rockstor.com>
    * This file is part of RockStor.
    *
    * RockStor is free software; you can redistribute it and/or modify
    * it under the terms of the GNU General Public License as published
    * by the Free Software Foundation; either version 2 of the License,
    * or (at your option) any later version.
    *
    * RockStor is distributed in the hope that it will be useful, but
    * WITHOUT ANY WARRANTY; without even the implied warranty of
    * MERCHANTABILITY or FITNESS FOR A PARTICULAR PURPOSE.  See the GNU
    * General Public License for more details.
    *
    * You should have received a copy of the GNU General Public License
    * along with this program. If not, see <http://www.gnu.org/licenses/>.
    *
    */
    -->

    <meta charset="utf-8">
    <meta name="viewport" content="width=device-width, initial-scale=1.0">
    <link rel="icon" type="image/png" href="http://rockstor.com/media/images/ico/favicon.ico">
    <title> RockStor {% block title %}{% endblock %}</title>
    <link href="/static/storageadmin/css/bootstrap.min.css" rel="stylesheet">
    <link href="/static/js/lib/cron/jquery-cron.css" rel="stylesheet">
    <link href="/static/js/lib/gentleSelect/jquery-gentleSelect.css" rel="stylesheet">
    <link href="/static/storageadmin/css/style.css" rel="stylesheet">
    <link href="/static/storageadmin/css/font-awesome-4.0.3/css/font-awesome.min.css" rel="stylesheet">


    <!-- Le HTML5 shim, for IE6-8 support of HTML5 elements -->
    <!--[if lt IE 9]>
    <script src="http://html5shim.googlecode.com/svn/trunk/html5.js"></script>
    <![endif]-->
    <script>
      /*
      *
      * @licstart  The following is the entire license notice for the
      * JavaScript code in this page.
      *
      * Copyright (c) 2012-2013 RockStor, Inc. <http://rockstor.com>
      * This file is part of RockStor.
      *
      * RockStor is free software; you can redistribute it and/or modify
      * it under the terms of the GNU General Public License as published
      * by the Free Software Foundation; either version 2 of the License,
      * or (at your option) any later version.
      *
      * RockStor is distributed in the hope that it will be useful, but
      * WITHOUT ANY WARRANTY; without even the implied warranty of
      * MERCHANTABILITY or FITNESS FOR A PARTICULAR PURPOSE.  See the GNU
      * General Public License for more details.
      *
      * You should have received a copy of the GNU General Public License
      * along with this program. If not, see <http://www.gnu.org/licenses/>.
      *
      * @licend  The above is the entire license notice
      * for the JavaScript code in this page.
      *
      */

    </script>

    <script src="/static/js/lib/json2.js"></script>
    <script src="/static/js/lib/jquery-1.9.1.min.js"></script>
    <script src="/static/js/lib/jquery-migrate-1.2.1.min.js"></script>
    <script src="/static/js/lib/jquery-ui.min.js"></script>
    <script src="/static/js/lib/jquery.tablesorter.js"></script>
    <script src="/static/js/lib/jquery.tools.min.js"></script>
    <script src="/static/js/lib/d3.v3.min.js"></script>
    <script src="/static/js/lib/d3-tip.js"></script>
    <script src="/static/js/lib/cubism.v1.js"></script>
    <script src="/static/js/lib/underscore-1.3.2.js"></script>
    <script src="/static/js/lib/backbone-0.9.2.js"></script>
    <script src="/static/js/lib/backbone.routefilter.min.js"></script>
    <script src="/static/js/lib/cocktail.js"></script>
    <script src="/static/js/lib/bootstrap.js"></script>
    <script src="/static/js/lib/jsonform.js"></script>
    <script src="/static/js/lib/jquery.validate.js"></script>
    <script src="/static/js/lib/jquery.flot.js"></script>
    <script src="/static/js/lib/jquery.flot.navigate.js"></script>
    <script src="/static/js/lib/jquery.flot.resize.js"></script>
    <script src="/static/js/lib/jquery.flot.stack.js"></script>
    <script src="/static/js/lib/jquery.flot.tooltip_0.5.js"></script>
    <script src="/static/js/lib/jquery.flot.axislabels.js"></script>
    <script src="/static/js/lib/jquery.flot.stackpercent.js"></script>
    <script src="/static/js/lib/jquery.flot.time.js"></script>
    <script src="/static/js/lib/jquery.touch-punch.min.js"></script>
    <script src="/static/js/lib/jquery.shapeshift.js"></script>
    <script src="/static/js/lib/jquery.sparkline.min.js"></script>
    <script src="/static/js/lib/humanize.js"></script>
    <script src="/static/js/lib/moment.min.js"></script>
    <script src="/static/js/lib/simple-slider.min.js"></script>
    <script src="/static/js/lib/chosen.jquery.js"></script>
    <script src="/static/js/lib/socket.io.min.js"></script>
    <script src="/static/js/lib/cron/jquery-cron.js"></script>
    <script src="/static/js/lib/gentleSelect/jquery-gentleSelect.js"></script>
    <script src="/static/js/lib/later.min.js"></script>
    <script src="/static/js/lib/prettycron.js"></script>
    <script src="/static/storageadmin/js/storageadmin.js"></script>
  </head>

  <body>
  <nav class="navbar navbar-inverse navbar-fixed-top">
      <div class="container-fluid">
          <!-- Brand and toggle get grouped for better mobile display -->
          <div class="navbar-header">
              <button type="button" class="navbar-toggle collapsed" data-toggle="collapse" data-target="#bs-example-navbar-collapse-1" aria-expanded="false">
                  <span class="sr-only">Toggle navigation</span>
                  <span class="icon-bar"></span>
                  <span class="icon-bar"></span>
                  <span class="icon-bar"></span>
              </button>
              <div id="navbar-brand">
                  <a href="#/home">
                      <img class="img-responsive logo" src="/static/storageadmin/img/rockstorlogo-font2.png"/>
                  </a>
              </div>
          </div>

          <!-- Collect the nav links, forms, and other content for toggling -->
          <div class="collapse navbar-collapse" id="bs-example-navbar-collapse-1">
              <div id="navbar-links"></div>
          </div><!-- /.navbar-collapse -->
      </div><!-- /.container-fluid -->
  </nav>

  <div id="appliance-breadcrumb">
      <a id="appliance-name" href="#"></a>
      <div id="uptime"></div>
      <div id="appliance-loadavg"></div>
  </div>

  <div id="wrapper1">
      <div id="wrapper2">

          <div id="loading-indicator" style="visibility:hidden"><img src="/static/storageadmin/img/ajax-loader.gif"/></div>
          <div id="sidebar">
              <div id="sidebar-inner">
              </div>
          </div>
          <div id="content">
              <div id="browsermsg" style="clear: both;"></div>
              <div id="globalerrmsg"></div>

              <div id="maincontent">
                  <!--Body content-->
                  {% block content %}{% endblock %}
              </div>
          </div> <!-- maincontent -->

      </div> <!-- wrapper2 -->
      <div id="footer"></div>
  </div> <!-- wrapper1 -->

  <div class="simple-overlay" id="global-err-overlay">
      <div class="overlay-content"> </div>
  </div>


  <div id="errorPopup" class="modal hide fade" tabindex="-1" role="dialog" >
      <div class="modal-dialog">
          <div class="modal-content">
              <div class="modal-header">
                  <button type="button" class="close" data-dismiss="modal" aria-hidden="true" >x</button>
                  <h3>Error!</h3>
              </div>
              <div class="modal-body" id="errorContent" style="overflow: scroll; height: 200px;"></div>
              <div class="modal-footer">
                  <button type="button" data-dismiss="modal" class="btn">Close</button>
              </div>
          </div>
      </div>
  </div>

  <div id="appliance-select-popup" class="modal hide fade">
      <div id="appliance-select-content"></div>
  </div>

  <div class="modal fade" id="donate-modal">
      <div class="modal-dialog">
<<<<<<< HEAD
          <div class="modal-content">
              <div class="modal-header">
                  <button type="button" class="close" data-dismiss="modal" aria-label="Close"><span aria-hidden="true">&times;</span></button>
                  <h3 id="donate-modal-label">We really appreciate your generous donation. Choose an amount and click Donate. Thank you!</h3>
              </div>
              <div class="modal-body">
                  <div class="radio">
                      <label>
                          <input type="radio" name="contrib" id="contrib10" value="10" checked>$10
                      </label>
                      <div class="radio">
                          <label>
                              <input type="radio" name="contrib" class="contrib-other" id="contrib20" value="20">$20
                          </label>
                      </div>
                      <div class="radio">
                          <label>
                              <input type="radio" name="contrib" class="contrib-other" id="contrib30" value="30">$30
                          </label>
                      </div>
                      <div class="radio">
                          <label>
                              <input type="radio" name="contrib" class="contrib-other" id="contrib50" value="50">$50
                          </label>
                      </div>
                      <div class="radio">
                          <label>
                              <input type="radio" name="contrib" id="contrib-custom" value="custom">Other
                          </label>
                      </div>
                      &nbsp;<input class="span2" id="custom-amount" name="custom-amount" placeholder="Enter amount" style="display: none">
                      <br><br>
                      <button class="btn" data-dismiss="modal" aria-hidden="true">Cancel</button>
                      <a id="donateYes" class="btn btn-primary" title="Donate">Donate</a>

                  </div>
                  <div class="modal-footer">
                      <button type="button" class="btn btn-default" data-dismiss="modal">Close</button>
                      <button type="button" class="btn btn-primary">Save changes</button>
                  </div>
              </div>
          </div><!-- /.modal-content -->
=======
	<div class="modal-content">
	  <div class="modal-header">
            <button type="button" class="close" data-dismiss="modal" aria-label="Close"><span aria-hidden="true">&times;</span></button>
	    <h3 id="donate-modal-label">Thank you! for supporting Rockstor development</h3>
	  </div>
	  <div class="modal-body">
	    <div class="radio">
	      <label>
		<input type="radio" name="contrib" id="contrib10" value="10" checked>$10
	      </label>
	    <div class="radio">
	      <label>
		<input type="radio" name="contrib" class="contrib-other" id="contrib20" value="20">$20
	      </label>
	    </div>
	    <div class="radio">
	      <label>
		<input type="radio" name="contrib" class="contrib-other" id="contrib30" value="30">$30
	      </label>
	    </div>
	    <div class="radio">
	      <label>
		<input type="radio" name="contrib" class="contrib-other" id="contrib50" value="50">$50 (Free Rockstor USB drive)
	      </label>
	    </div>
	    <div class="radio">
	      <label>
		<input type="radio" name="contrib" id="contrib-custom" value="custom">Other
	      </label>
	    </div>
	    &nbsp;<input class="span2" id="custom-amount" name="custom-amount" placeholder="Enter amount" style="display: none">
	    <br><br>
	    <a id="donateYes" class="btn btn-primary" title="Donate">Donate</a>


	  </div>
	</div><!-- /.modal-content -->
>>>>>>> b171550e
      </div><!-- /.modal-dialog -->
  </div><!-- /.modal -->


  <form name="dummy-form" action="/login" method="post">
      {% csrf_token %}
  </form>

  <form id="contrib-form" action="https://www.paypal.com/cgi-bin/webscr" method="post" target="_blank"i style="display:none">
      <input type="hidden" name="cmd" value="_xclick" />
      <input type="hidden" name="business" value="WUDA5UNJXDCZ8" />
      <input type="hidden" name="currency_code" value="USD" />
      <input type="hidden" name="item_name" value="Support Rockstor development" />
      <input type="hidden" name="amount" value="10" />
      <input type="hidden" name="cn" value="Note to Rockstor developers" />
      <input type="hidden" name="no_shipping" value="1" />
  </form>

    <script src="/static/js/lib/bootstrap.js"></script>
    <script type="text/javascript">
      {% if current_appliance %}
      setup_done = true;
      {% else %}
      setup_done = false;
      {% endif %}
      {% if request.user.is_authenticated %}
      logged_in = true;
      {% else %}
      logged_in = false;
      {% endif %}
      {% if setup_user %}
      RockStorGlobals.setup_user = true;
      {% else %}
      RockStorGlobals.setup_user = false;
      {% endif %}
      RockStorGlobals.showAnalyticsModal = false;
      RockStorGlobals.pageSize = {{ page_size }};
      RockStorGlobals.replica_data_port = {{ replica_data_port }};
      RockStorGlobals.replica_meta_port = {{ replica_meta_port }};
    </script>
  </body>
</html><|MERGE_RESOLUTION|>--- conflicted
+++ resolved
@@ -185,50 +185,6 @@
 
   <div class="modal fade" id="donate-modal">
       <div class="modal-dialog">
-<<<<<<< HEAD
-          <div class="modal-content">
-              <div class="modal-header">
-                  <button type="button" class="close" data-dismiss="modal" aria-label="Close"><span aria-hidden="true">&times;</span></button>
-                  <h3 id="donate-modal-label">We really appreciate your generous donation. Choose an amount and click Donate. Thank you!</h3>
-              </div>
-              <div class="modal-body">
-                  <div class="radio">
-                      <label>
-                          <input type="radio" name="contrib" id="contrib10" value="10" checked>$10
-                      </label>
-                      <div class="radio">
-                          <label>
-                              <input type="radio" name="contrib" class="contrib-other" id="contrib20" value="20">$20
-                          </label>
-                      </div>
-                      <div class="radio">
-                          <label>
-                              <input type="radio" name="contrib" class="contrib-other" id="contrib30" value="30">$30
-                          </label>
-                      </div>
-                      <div class="radio">
-                          <label>
-                              <input type="radio" name="contrib" class="contrib-other" id="contrib50" value="50">$50
-                          </label>
-                      </div>
-                      <div class="radio">
-                          <label>
-                              <input type="radio" name="contrib" id="contrib-custom" value="custom">Other
-                          </label>
-                      </div>
-                      &nbsp;<input class="span2" id="custom-amount" name="custom-amount" placeholder="Enter amount" style="display: none">
-                      <br><br>
-                      <button class="btn" data-dismiss="modal" aria-hidden="true">Cancel</button>
-                      <a id="donateYes" class="btn btn-primary" title="Donate">Donate</a>
-
-                  </div>
-                  <div class="modal-footer">
-                      <button type="button" class="btn btn-default" data-dismiss="modal">Close</button>
-                      <button type="button" class="btn btn-primary">Save changes</button>
-                  </div>
-              </div>
-          </div><!-- /.modal-content -->
-=======
 	<div class="modal-content">
 	  <div class="modal-header">
             <button type="button" class="close" data-dismiss="modal" aria-label="Close"><span aria-hidden="true">&times;</span></button>
@@ -262,11 +218,8 @@
 	    &nbsp;<input class="span2" id="custom-amount" name="custom-amount" placeholder="Enter amount" style="display: none">
 	    <br><br>
 	    <a id="donateYes" class="btn btn-primary" title="Donate">Donate</a>
-
-
 	  </div>
 	</div><!-- /.modal-content -->
->>>>>>> b171550e
       </div><!-- /.modal-dialog -->
   </div><!-- /.modal -->
 
