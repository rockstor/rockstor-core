--- conflicted
+++ resolved
@@ -35,8 +35,5 @@
 from dashboardconfig import DashboardConfigView
 from share_nfs import ShareNFSView
 from network import NetworkView
-<<<<<<< HEAD
 from setup_user import SetupUserView
-=======
-from share_acl import ShareACLView
->>>>>>> 0a259e35
+from share_acl import ShareACLView