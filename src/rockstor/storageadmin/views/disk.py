"""
Copyright (c) 2012-2013 RockStor, Inc. <http://rockstor.com>
This file is part of RockStor.

RockStor is free software; you can redistribute it and/or modify
it under the terms of the GNU General Public License as published
by the Free Software Foundation; either version 2 of the License,
or (at your option) any later version.

RockStor is distributed in the hope that it will be useful, but
WITHOUT ANY WARRANTY; without even the implied warranty of
MERCHANTABILITY or FITNESS FOR A PARTICULAR PURPOSE.  See the GNU
General Public License for more details.

You should have received a copy of the GNU General Public License
along with this program. If not, see <http://www.gnu.org/licenses/>.
"""
from contextlib import contextmanager
from storageadmin.exceptions import RockStorAPIException

"""
Disk view, for anything at the disk level
"""

from rest_framework.response import Response
from django.db import transaction
from storageadmin.models import (Disk, Pool)
from fs.btrfs import (scan_disks, wipe_disk, blink_disk, enable_quota,
                      btrfs_uuid, pool_usage, mount_root)
from storageadmin.serializers import DiskInfoSerializer
from storageadmin.util import handle_exception
from django.conf import settings
import rest_framework_custom as rfc
<<<<<<< HEAD
=======
from system import smart

>>>>>>> fae79777
import logging
logger = logging.getLogger(__name__)


class DiskListView(rfc.GenericView):
    serializer_class = DiskInfoSerializer

    def get_queryset(self, *args, **kwargs):
        #do rescan on get.
        with self._handle_exception(self.request):
            self._scan()
            return Disk.objects.all().order_by('name')

    @transaction.atomic
    def _scan(self):
        disks = scan_disks(settings.MIN_DISK_SIZE)
        for d in disks:
            dob = None
            if (Disk.objects.filter(name=d.name).exists()):
                dob = Disk.objects.get(name=d.name)
                dob.serial = d.serial
            elif (Disk.objects.filter(serial=d.serial).exists()):
                dob = Disk.objects.get(serial=d.serial)
                dob.name = d.name
            else:
                dob = Disk(name=d.name, size=d.size, parted=d.parted,
                           btrfs_uuid=d.btrfs_uuid, model=d.model,
                           serial=d.serial, transport=d.transport,
                           vendor=d.vendor)
            dob.size = d.size
            dob.parted = d.parted
            dob.offline = False
            dob.model = d.model
            dob.transport = d.transport
            dob.vendor = d.vendor
            dob.btrfs_uuid = d.btrfs_uuid
            if (Pool.objects.filter(name=d.label).exists()):
                dob.pool = Pool.objects.get(name=d.label)
            if (dob.pool is None and d.root is True):
                p = self._create_root_pool(d)
                p.disk_set.add(dob)
                p.save()
                dob.pool = p
            dob.save()
        for do in Disk.objects.all():
            if (do.name not in [d.name for d in disks]):
                do.offline = True
            else:
                do.smart_available, do.smart_enabled = smart.available(do.name)
            do.save()
        ds = DiskInfoSerializer(Disk.objects.all().order_by('name'), many=True)
        return Response(ds.data)

    def _create_root_pool(self, d):
        p = Pool(name=settings.ROOT_POOL, raid='single')
        p.size = pool_usage(mount_root(p, d.name))[0]
        enable_quota(p, '/dev/%s' % d.name)
        p.uuid = btrfs_uuid(d.name)
        return p

<<<<<<< HEAD
=======
    @transaction.commit_on_success
    def _wipe(self, dname, request):
        disk = self._validate_disk(dname, request)
        try:
            wipe_disk(disk.name)
        except Exception, e:
            logger.exception(e)
            e_msg = ('Failed to wipe the disk due to a system error.')
            handle_exception(Exception(e_msg), request)

        disk.parted = False
        disk.btrfs_uuid = None
        disk.save()
        return Response(DiskInfoSerializer(disk).data)

    def _btrfs_disk_import(self, dname, request):
        """stub method for now"""
        e_msg = ('Failed to import any pools, shares and snapshots that '
                 'may be on the disk: %s. Import or backup manually' % dname)
        handle_exception(Exception(e_msg), request)

    def _blink_drive(self, dname, request):
        disk = self._validate_disk(dname, request)
        total_time = int(request.DATA.get('total_time', 90))
        blink_time = int(request.DATA.get('blink_time', 15))
        sleep_time = int(request.DATA.get('sleep_time', 5))
        blink_disk(disk.name, total_time, blink_time, sleep_time)
        return Response()

    @transaction.commit_on_success
    def _toggle_smart(self, dname, request, enable=False):
        disk = self._validate_disk(dname, request)
        if (not disk.smart_available):
            e_msg = ('S.M.A.R.T support is not available on this Disk(%s)' % dname)
            handle_exception(Exception(e_msg), request)
        smart.toggle_smart(disk.name, enable)
        disk.smart_enabled = enable
        disk.save()
        return Response(DiskInfoSerializer(disk).data)

>>>>>>> fae79777
    def post(self, request, command, dname=None):
        with self._handle_exception(request):
            if (command == 'scan'):
                return self._scan()
<<<<<<< HEAD
=======
            if (command == 'wipe'):
                return self._wipe(dname, request)
            if (command == 'btrfs-wipe'):
                return self._wipe(dname, request)
            if (command == 'btrfs-disk-import'):
                return self._btrfs_disk_import(dname, request)
            if (command == 'blink-drive'):
                return self._blink_drive(dname, request)
            if (command == 'enable-smart'):
                return self._toggle_smart(dname, request, enable=True)
            if (command == 'disable-smart'):
                return self._toggle_smart(dname, request)
>>>>>>> fae79777

        e_msg = ('Unsupported command(%s).' % command)
        handle_exception(Exception(e_msg), request)


class DiskDetailView(rfc.GenericView):
    serializer_class = DiskInfoSerializer

    @staticmethod
    def _validate_disk(dname, request):
        try:
            return Disk.objects.get(name=dname)
        except:
            e_msg = ('Disk(%s) does not exist' % dname)
            handle_exception(Exception(e_msg), request)

    def get(self, *args, **kwargs):
        if 'dname' in self.kwargs:
            try:
                data = Disk.objects.get(name=self.kwargs['dname'])
                serialized_data = DiskInfoSerializer(data)
                return Response(serialized_data.data)
            except:
                return Response()

    @transaction.atomic
    def delete(self, request, dname):
        try:
            disk = Disk.objects.get(name=dname)
        except:
            e_msg = ('Disk: %s does not exist' % dname)
            handle_exception(Exception(e_msg), request)

        if (disk.offline is not True):
            e_msg = ('Disk: %s is not offline. Cannot delete' % dname)
            handle_exception(Exception(e_msg), request)

        try:
            disk.delete()
            return Response()
        except Exception, e:
            e_msg = ('Could not remove disk(%s) due to system error' % dname)
            logger.exception(e)
            handle_exception(Exception(e_msg), request)

    def post(self, request, command, dname):
        with self._handle_exception(request):
            if (command == 'wipe'):
                return self._wipe(dname, request)
            if (command == 'btrfs-wipe'):
                return self._wipe(dname, request)
            if (command == 'btrfs-disk-import'):
                return self._btrfs_disk_import(dname, request)
            if (command == 'blink-drive'):
                return self._blink_drive(dname, request)
            if (command == 'enable-smart'):
                return self._toggle_smart(dname, request, enable=True)
            if (command == 'disable-smart'):
                return self._toggle_smart(dname, request)

        e_msg = ('Unsupported command(%s). Valid commands are wipe, btrfs-wipe,'
                 ' btrfs-disk-import, blink-drive, enable-smart, disable-smart' % command)
        handle_exception(Exception(e_msg), request)

    @transaction.atomic
    def _wipe(self, dname, request):
        disk = self._validate_disk(dname, request)
        try:
            wipe_disk(disk.name)
        except Exception, e:
            logger.exception(e)
            e_msg = ('Failed to wipe the disk due to a system error.')
            handle_exception(Exception(e_msg), request)

        disk.parted = False
        disk.btrfs_uuid = None
        disk.save()
        return Response(DiskInfoSerializer(disk).data)

    def _btrfs_disk_import(self, dname, request):
        """stub method for now"""
        e_msg = ('Failed to import any pools, shares and snapshots that '
                 'may be on the disk: %s. Import or backup manually' % dname)
        handle_exception(Exception(e_msg), request)

    @classmethod
    @transaction.atomic
    def _toggle_smart(cls, dname, request, enable=False):
        disk = cls._validate_disk(dname, request)
        if (not disk.smart_available):
            e_msg = ('S.M.A.R.T support is not available on this Disk(%s)' % dname)
            handle_exception(Exception(e_msg), request)
        smart.toggle_smart(disk.name, enable)
        disk.smart_enabled = enable
        disk.save()
        return Response(DiskInfoSerializer(disk).data)

    @classmethod
    def _blink_drive(cls, dname, request):
        disk = cls._validate_disk(dname, request)
        total_time = int(request.data.get('total_time', 90))
        blink_time = int(request.data.get('blink_time', 15))
        sleep_time = int(request.data.get('sleep_time', 5))
        blink_disk(disk.name, total_time, blink_time, sleep_time)
        return Response()<|MERGE_RESOLUTION|>--- conflicted
+++ resolved
@@ -31,11 +31,7 @@
 from storageadmin.util import handle_exception
 from django.conf import settings
 import rest_framework_custom as rfc
-<<<<<<< HEAD
-=======
 from system import smart
-
->>>>>>> fae79777
 import logging
 logger = logging.getLogger(__name__)
 
@@ -96,68 +92,10 @@
         p.uuid = btrfs_uuid(d.name)
         return p
 
-<<<<<<< HEAD
-=======
-    @transaction.commit_on_success
-    def _wipe(self, dname, request):
-        disk = self._validate_disk(dname, request)
-        try:
-            wipe_disk(disk.name)
-        except Exception, e:
-            logger.exception(e)
-            e_msg = ('Failed to wipe the disk due to a system error.')
-            handle_exception(Exception(e_msg), request)
-
-        disk.parted = False
-        disk.btrfs_uuid = None
-        disk.save()
-        return Response(DiskInfoSerializer(disk).data)
-
-    def _btrfs_disk_import(self, dname, request):
-        """stub method for now"""
-        e_msg = ('Failed to import any pools, shares and snapshots that '
-                 'may be on the disk: %s. Import or backup manually' % dname)
-        handle_exception(Exception(e_msg), request)
-
-    def _blink_drive(self, dname, request):
-        disk = self._validate_disk(dname, request)
-        total_time = int(request.DATA.get('total_time', 90))
-        blink_time = int(request.DATA.get('blink_time', 15))
-        sleep_time = int(request.DATA.get('sleep_time', 5))
-        blink_disk(disk.name, total_time, blink_time, sleep_time)
-        return Response()
-
-    @transaction.commit_on_success
-    def _toggle_smart(self, dname, request, enable=False):
-        disk = self._validate_disk(dname, request)
-        if (not disk.smart_available):
-            e_msg = ('S.M.A.R.T support is not available on this Disk(%s)' % dname)
-            handle_exception(Exception(e_msg), request)
-        smart.toggle_smart(disk.name, enable)
-        disk.smart_enabled = enable
-        disk.save()
-        return Response(DiskInfoSerializer(disk).data)
-
->>>>>>> fae79777
     def post(self, request, command, dname=None):
         with self._handle_exception(request):
             if (command == 'scan'):
                 return self._scan()
-<<<<<<< HEAD
-=======
-            if (command == 'wipe'):
-                return self._wipe(dname, request)
-            if (command == 'btrfs-wipe'):
-                return self._wipe(dname, request)
-            if (command == 'btrfs-disk-import'):
-                return self._btrfs_disk_import(dname, request)
-            if (command == 'blink-drive'):
-                return self._blink_drive(dname, request)
-            if (command == 'enable-smart'):
-                return self._toggle_smart(dname, request, enable=True)
-            if (command == 'disable-smart'):
-                return self._toggle_smart(dname, request)
->>>>>>> fae79777
 
         e_msg = ('Unsupported command(%s).' % command)
         handle_exception(Exception(e_msg), request)
