--- conflicted
+++ resolved
@@ -35,32 +35,12 @@
 class ShareCommandView(ShareMixin, rfc.GenericView):
     serializer_class = ShareSerializer
 
-<<<<<<< HEAD
     def _validate_share(self, request, sname):
         try:
             return Share.objects.get(name=sname)
         except ObjectDoesNotExist:
             e_msg = ('Share(%s) does not exist' % sname)
             handle_exception(Exception(e_msg), request)
-=======
-    def get_queryset(self, *args, **kwargs):
-        if ('sname' in self.kwargs):
-            self.paginate_by = 0
-            try:
-                return Share.objects.get(name=self.kwargs['sname'])
-            except:
-                return []
-        sort_col = self.request.query_params.get('sortby', None)
-        if (sort_col is not None and sort_col == 'usage'):
-            reverse = self.request.query_params.get('reverse', 'no')
-            if (reverse == 'yes'):
-                reverse = True
-            else:
-                reverse = False
-            return sorted(Share.objects.all(), key=lambda u: u.cur_usage(),
-                          reverse=reverse)
-        return Share.objects.all()
->>>>>>> d6155026
 
     def _validate_snapshot(self, request, share):
         try:
