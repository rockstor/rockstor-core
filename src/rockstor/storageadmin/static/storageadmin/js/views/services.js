/*
 *
 * @licstart  The following is the entire license notice for the
 * JavaScript code in this page.
 *
 * Copyright (c) 2012-2013 RockStor, Inc. <http://rockstor.com>
 * This file is part of RockStor.
 *
 * RockStor is free software; you can redistribute it and/or modify
 * it under the terms of the GNU General Public License as published
 * by the Free Software Foundation; either version 2 of the License,
 * or (at your option) any later version.
 *
 * RockStor is distributed in the hope that it will be useful, but
 * WITHOUT ANY WARRANTY; without even the implied warranty of
 * MERCHANTABILITY or FITNESS FOR A PARTICULAR PURPOSE.  See the GNU
 * General Public License for more details.
 *
 * You should have received a copy of the GNU General Public License
 * along with this program. If not, see <http://www.gnu.org/licenses/>.
 *
 * @licend  The above is the entire license notice
 * for the JavaScript code in this page.
 *
 */


ServicesView = Backbone.View.extend({

	events: {
		'click .configure': "configureService",
		'switchChange.bootstrapSwitch': 'switchStatus'
	},

	initialize: function() {
		this.template = window.JST.services_services;
		this.collection = new ServiceCollection();
		this.actionMessages = {
				'start': 'started',
				'stop': 'stopped',
				'restart': 'restarted',
				'reload': 'reloaded'
		};
		this.smTs = null; // current timestamp of sm service
		this.configurable_services = ['nis', 'ntpd', 'active-directory', 'ldap', 'snmpd', 'docker', 'smartd', 'smb', 'nut', 'replication', ];
		this.initHandlebarHelpers();
	},

	render: function() {
		var _this = this;
		this.collection.fetch({
			success: function(collection, response, options) {
				_this.renderServices();
				// Register function for socket endpoint
				RockStorSocket.services = io.connect('/services', {'secure': true, 'force new connection': true});
				RockStorSocket.addListener(_this.servicesStatuses, _this, 'services:get_services');
			}
		});
		return this;
	},

	servicesStatuses: function(data) {
		var _this = this;
		_.each(data, function(value, key, list) {
			// Returns array of one object
			var collectionArr = _this.collection.where({ 'name': key });
			var collectionModel = collectionArr[0];
			if ( collectionArr.length > 0) {
				if ( value.running > 0) {
					collectionModel.set('status', false);
				}   else {
					collectionModel.set('status', true);
				}
			}
		});
		this.renderServices();

	},

	renderServices: function() {
		var _this = this;
		$(this.el).empty();
		// find service-monitor service
		$(this.el).append(this.template({
			collection: this.collection,
			servicesColl: this.collection.toJSON(),
		}));
	    $('table.data-table').DataTable({
	    	"iDisplayLength": 10,
	    	"aLengthMenu": [[10, 15, 30, 45, -1], [10, 15, 30, 45, "All"]]
	    });

		//Initialize bootstrap switch
		this.$("[type='checkbox']").bootstrapSwitch();
		this.$("[type='checkbox']").bootstrapSwitch('onColor','success'); //left side text color
		this.$("[type='checkbox']").bootstrapSwitch('offColor','danger'); //right side text color
	},

	switchStatus: function(event,state){
		var serviceName = $(event.target).attr('data-service-name');
		if (state){
			this.startService(serviceName);
		}else {
			this.stopService(serviceName);
		}
	},

	startService: function(serviceName) {
		var _this = this;
		$.ajax({
			url: "/api/sm/services/" + serviceName + "/start",
			type: "POST",
			dataType: "json",
			success: function(data, status, xhr) {
				_this.setStatusLoading(serviceName, false);
			},
			error: function(xhr, status, error) {
				_this.setStatusError(serviceName, xhr);
			}
		});
	},

	stopService: function(serviceName) {
		var _this = this;
		$.ajax({
			url: "/api/sm/services/" + serviceName + "/stop",
			type: "POST",
			dataType: "json",
			success: function(data, status, xhr) {
				_this.setStatusLoading(serviceName, false);
			},
			error: function(xhr, status, error) {
				_this.setStatusError(serviceName, xhr);
			}
		});
	},

	configureService: function(event) {
		event.preventDefault();
		var _this = this;
		var serviceName = $(event.currentTarget).data('service-name');
		app_router.navigate('services/' + serviceName + '/edit', {trigger: true});
	},

	setStatusLoading: function(serviceName, show) {
		var statusEl = this.$('div.command-status[data-service-name="' + serviceName + '"]');
		if (show) {
			statusEl.html('<img src="/static/storageadmin/img/ajax-loader.gif"></img>');
		} else {
			statusEl.empty();
		}
	},

	setStatusError: function(serviceName, xhr) {
		var statusEl = this.$('div.command-status[data-service-name="' + serviceName + '"]');
		var msg = parseXhrError(xhr);
		// remove any existing error popups
		$('body').find('#' + serviceName + 'err-popup').remove();
		// add icon and popup
		statusEl.empty();
		var icon = $('<i>').addClass('icon-exclamation-sign').attr('rel', '#' + serviceName + '-err-popup');
		statusEl.append(icon);
		var errPopup = this.$('#' + serviceName + '-err-popup');
		var errPopupContent = this.$('#' + serviceName + '-err-popup > div');
		errPopupContent.html(msg);
		statusEl.click(function(){ errPopup.overlay().load(); });
	},

	cleanup: function() {
		RockStorSocket.removeOneListener('services');
	},

	initHandlebarHelpers: function(){
		var _this = this;
		Handlebars.registerHelper('configure_service', function(serviceName){
			var html = '';
<<<<<<< HEAD
			if(_this.configurable_services.indexOf(serviceName) > -1) {
				return true;
=======
			var _this = this;
			this.collection.each(function(service) {
				var serviceName = service.get('name');
				html += '<tr id="' + serviceName + '">';
				html += '<td>';
				html += service.get('display_name') + '&nbsp';
				 if (_this.configurable_services.indexOf(serviceName) > -1) {
					html += '<a href="#" class="configure" data-service-name="' + serviceName + '"><i class="glyphicon glyphicon-wrench"></i></a>&nbsp';
				}
				if (serviceName == 'active-directory') {
					html += '<i class="fa fa-info-circle" title="By turning this service on, the system will attempt to join Active Directory domain using the credentials provided during configuration. If configuration is modified, make sure to stop and start it again."></i>';
				}
				html += '</td>';
				html += '<td id="' + serviceName + '-status">';
				if (service.get('status')) {
					html += '<input type="checkbox" data-service-name="' + serviceName + '" data-size="mini" checked>';
				} else {
					html += '<input type="checkbox" data-service-name="' + serviceName + '" data-size="mini">';
>>>>>>> d4edc2b4
				}
		});

		Handlebars.registerHelper('isServiceAD', function(serviceName){
			if(serviceName == "active-directory") {
				return true;
			}
		});

		Handlebars.registerHelper('getStatus', function(status){
			var html = '';
			if(status){
				html = 'checked';
			}else{
				html = '';
			}
		    return new Handlebars.SafeString(html);
		});
	}
});<|MERGE_RESOLUTION|>--- conflicted
+++ resolved
@@ -27,193 +27,192 @@
 
 ServicesView = Backbone.View.extend({
 
-	events: {
-		'click .configure': "configureService",
-		'switchChange.bootstrapSwitch': 'switchStatus'
-	},
-
-	initialize: function() {
-		this.template = window.JST.services_services;
-		this.collection = new ServiceCollection();
-		this.actionMessages = {
-				'start': 'started',
-				'stop': 'stopped',
-				'restart': 'restarted',
-				'reload': 'reloaded'
-		};
-		this.smTs = null; // current timestamp of sm service
-		this.configurable_services = ['nis', 'ntpd', 'active-directory', 'ldap', 'snmpd', 'docker', 'smartd', 'smb', 'nut', 'replication', ];
-		this.initHandlebarHelpers();
-	},
-
-	render: function() {
-		var _this = this;
-		this.collection.fetch({
-			success: function(collection, response, options) {
-				_this.renderServices();
-				// Register function for socket endpoint
-				RockStorSocket.services = io.connect('/services', {'secure': true, 'force new connection': true});
-				RockStorSocket.addListener(_this.servicesStatuses, _this, 'services:get_services');
-			}
+    events: {
+	'click .configure': "configureService",
+	'switchChange.bootstrapSwitch': 'switchStatus'
+    },
+
+    initialize: function() {
+	this.template = window.JST.services_services;
+	this.collection = new ServiceCollection();
+	this.actionMessages = {
+	    'start': 'started',
+	    'stop': 'stopped',
+	    'restart': 'restarted',
+	    'reload': 'reloaded'
+	};
+	this.smTs = null; // current timestamp of sm service
+	this.configurable_services = ['nis', 'ntpd', 'active-directory', 'ldap', 'snmpd', 'docker', 'smartd', 'smb', 'nut', 'replication', ];
+	this.initHandlebarHelpers();
+    },
+
+    render: function() {
+	var _this = this;
+	this.collection.fetch({
+	    success: function(collection, response, options) {
+		_this.renderServices();
+		// Register function for socket endpoint
+		RockStorSocket.services = io.connect('/services', {'secure': true, 'force new connection': true});
+		RockStorSocket.addListener(_this.servicesStatuses, _this, 'services:get_services');
+	    }
+	});
+	return this;
+    },
+
+    servicesStatuses: function(data) {
+	var _this = this;
+	_.each(data, function(value, key, list) {
+	    // Returns array of one object
+	    var collectionArr = _this.collection.where({ 'name': key });
+	    var collectionModel = collectionArr[0];
+	    if ( collectionArr.length > 0) {
+		if ( value.running > 0) {
+		    collectionModel.set('status', false);
+		}   else {
+		    collectionModel.set('status', true);
+		}
+	    }
+	});
+	this.renderServices();
+
+    },
+
+    renderServices: function() {
+	var _this = this;
+	$(this.el).empty();
+	// find service-monitor service
+	$(this.el).append(this.template({
+	    collection: this.collection,
+	    servicesColl: this.collection.toJSON()
+	}));
+
+	//Initialize bootstrap switch
+	this.$("[type='checkbox']").bootstrapSwitch();
+	this.$("[type='checkbox']").bootstrapSwitch('onColor','success'); //left side text color
+	this.$("[type='checkbox']").bootstrapSwitch('offColor','danger'); //right side text color
+
+	$('table.data-table').DataTable({
+	    "iDisplayLength": 10,
+	    "aLengthMenu": [[15, 30, 45, -1], [15, 30, 45, "All"]]
+	});
+    },
+
+    switchStatus: function(event,state){
+	var serviceName = $(event.target).attr('data-service-name');
+	if (state){
+	    this.startService(serviceName);
+	}else {
+	    this.stopService(serviceName);
+	}
+    },
+
+    startService: function(serviceName) {
+	var _this = this;
+	$.ajax({
+	    url: "/api/sm/services/" + serviceName + "/start",
+	    type: "POST",
+	    dataType: "json",
+	    success: function(data, status, xhr) {
+		_this.setStatusLoading(serviceName, false);
+	    },
+	    error: function(xhr, status, error) {
+		_this.setStatusError(serviceName, xhr);
+	    }
+	});
+    },
+
+    stopService: function(serviceName) {
+	var _this = this;
+	$.ajax({
+	    url: "/api/sm/services/" + serviceName + "/stop",
+	    type: "POST",
+	    dataType: "json",
+	    success: function(data, status, xhr) {
+		_this.setStatusLoading(serviceName, false);
+	    },
+	    error: function(xhr, status, error) {
+		_this.setStatusError(serviceName, xhr);
+	    }
+	});
+    },
+
+    configureService: function(event) {
+	event.preventDefault();
+	var _this = this;
+	var serviceName = $(event.currentTarget).data('service-name');
+	app_router.navigate('services/' + serviceName + '/edit', {trigger: true});
+    },
+
+    setStatusLoading: function(serviceName, show) {
+	var statusEl = this.$('div.command-status[data-service-name="' + serviceName + '"]');
+	if (show) {
+	    statusEl.html('<img src="/static/storageadmin/img/ajax-loader.gif"></img>');
+	} else {
+	    statusEl.empty();
+	}
+    },
+
+    setStatusError: function(serviceName, xhr) {
+	var statusEl = this.$('div.command-status[data-service-name="' + serviceName + '"]');
+	var msg = parseXhrError(xhr);
+	// remove any existing error popups
+	$('body').find('#' + serviceName + 'err-popup').remove();
+	// add icon and popup
+	statusEl.empty();
+	var icon = $('<i>').addClass('icon-exclamation-sign').attr('rel', '#' + serviceName + '-err-popup');
+	statusEl.append(icon);
+	var errPopup = this.$('#' + serviceName + '-err-popup');
+	var errPopupContent = this.$('#' + serviceName + '-err-popup > div');
+	errPopupContent.html(msg);
+	statusEl.click(function(){ errPopup.overlay().load(); });
+    },
+
+    cleanup: function() {
+	RockStorSocket.removeOneListener('services');
+    },
+
+    initHandlebarHelpers: function(){
+	var _this = this;
+	Handlebars.registerHelper('configure_service', function(serviceName){
+	    var html = '';
+	    if(_this.configurable_services.indexOf(serviceName) > -1) {
+		return true;
+		this.collection.each(function(service) {
+		    var serviceName = service.get('name');
+		    html += '<tr id="' + serviceName + '">';
+		    html += '<td>';
+		    html += service.get('display_name') + '&nbsp';
+		    if (_this.configurable_services.indexOf(serviceName) > -1) {
+			html += '<a href="#" class="configure" data-service-name="' + serviceName + '"><i class="glyphicon glyphicon-wrench"></i></a>&nbsp';
+		    }
+		    if (serviceName == 'active-directory') {
+			html += '<i class="fa fa-info-circle" title="By turning this service on, the system will attempt to join Active Directory domain using the credentials provided during configuration. If configuration is modified, make sure to stop and start it again."></i>';
+		    }
+		    html += '</td>';
+		    html += '<td id="' + serviceName + '-status">';
+		    if (service.get('status')) {
+			html += '<input type="checkbox" data-service-name="' + serviceName + '" data-size="mini" checked>';
+		    } else {
+			html += '<input type="checkbox" data-service-name="' + serviceName + '" data-size="mini">';
+		    }
 		});
-		return this;
-	},
-
-	servicesStatuses: function(data) {
-		var _this = this;
-		_.each(data, function(value, key, list) {
-			// Returns array of one object
-			var collectionArr = _this.collection.where({ 'name': key });
-			var collectionModel = collectionArr[0];
-			if ( collectionArr.length > 0) {
-				if ( value.running > 0) {
-					collectionModel.set('status', false);
-				}   else {
-					collectionModel.set('status', true);
-				}
-			}
-		});
-		this.renderServices();
-
-	},
-
-	renderServices: function() {
-		var _this = this;
-		$(this.el).empty();
-		// find service-monitor service
-		$(this.el).append(this.template({
-			collection: this.collection,
-			servicesColl: this.collection.toJSON(),
-		}));
-	    $('table.data-table').DataTable({
-	    	"iDisplayLength": 10,
-	    	"aLengthMenu": [[10, 15, 30, 45, -1], [10, 15, 30, 45, "All"]]
-	    });
-
-		//Initialize bootstrap switch
-		this.$("[type='checkbox']").bootstrapSwitch();
-		this.$("[type='checkbox']").bootstrapSwitch('onColor','success'); //left side text color
-		this.$("[type='checkbox']").bootstrapSwitch('offColor','danger'); //right side text color
-	},
-
-	switchStatus: function(event,state){
-		var serviceName = $(event.target).attr('data-service-name');
-		if (state){
-			this.startService(serviceName);
-		}else {
-			this.stopService(serviceName);
-		}
-	},
-
-	startService: function(serviceName) {
-		var _this = this;
-		$.ajax({
-			url: "/api/sm/services/" + serviceName + "/start",
-			type: "POST",
-			dataType: "json",
-			success: function(data, status, xhr) {
-				_this.setStatusLoading(serviceName, false);
-			},
-			error: function(xhr, status, error) {
-				_this.setStatusError(serviceName, xhr);
-			}
-		});
-	},
-
-	stopService: function(serviceName) {
-		var _this = this;
-		$.ajax({
-			url: "/api/sm/services/" + serviceName + "/stop",
-			type: "POST",
-			dataType: "json",
-			success: function(data, status, xhr) {
-				_this.setStatusLoading(serviceName, false);
-			},
-			error: function(xhr, status, error) {
-				_this.setStatusError(serviceName, xhr);
-			}
-		});
-	},
-
-	configureService: function(event) {
-		event.preventDefault();
-		var _this = this;
-		var serviceName = $(event.currentTarget).data('service-name');
-		app_router.navigate('services/' + serviceName + '/edit', {trigger: true});
-	},
-
-	setStatusLoading: function(serviceName, show) {
-		var statusEl = this.$('div.command-status[data-service-name="' + serviceName + '"]');
-		if (show) {
-			statusEl.html('<img src="/static/storageadmin/img/ajax-loader.gif"></img>');
-		} else {
-			statusEl.empty();
-		}
-	},
-
-	setStatusError: function(serviceName, xhr) {
-		var statusEl = this.$('div.command-status[data-service-name="' + serviceName + '"]');
-		var msg = parseXhrError(xhr);
-		// remove any existing error popups
-		$('body').find('#' + serviceName + 'err-popup').remove();
-		// add icon and popup
-		statusEl.empty();
-		var icon = $('<i>').addClass('icon-exclamation-sign').attr('rel', '#' + serviceName + '-err-popup');
-		statusEl.append(icon);
-		var errPopup = this.$('#' + serviceName + '-err-popup');
-		var errPopupContent = this.$('#' + serviceName + '-err-popup > div');
-		errPopupContent.html(msg);
-		statusEl.click(function(){ errPopup.overlay().load(); });
-	},
-
-	cleanup: function() {
-		RockStorSocket.removeOneListener('services');
-	},
-
-	initHandlebarHelpers: function(){
-		var _this = this;
-		Handlebars.registerHelper('configure_service', function(serviceName){
-			var html = '';
-<<<<<<< HEAD
-			if(_this.configurable_services.indexOf(serviceName) > -1) {
-				return true;
-=======
-			var _this = this;
-			this.collection.each(function(service) {
-				var serviceName = service.get('name');
-				html += '<tr id="' + serviceName + '">';
-				html += '<td>';
-				html += service.get('display_name') + '&nbsp';
-				 if (_this.configurable_services.indexOf(serviceName) > -1) {
-					html += '<a href="#" class="configure" data-service-name="' + serviceName + '"><i class="glyphicon glyphicon-wrench"></i></a>&nbsp';
-				}
-				if (serviceName == 'active-directory') {
-					html += '<i class="fa fa-info-circle" title="By turning this service on, the system will attempt to join Active Directory domain using the credentials provided during configuration. If configuration is modified, make sure to stop and start it again."></i>';
-				}
-				html += '</td>';
-				html += '<td id="' + serviceName + '-status">';
-				if (service.get('status')) {
-					html += '<input type="checkbox" data-service-name="' + serviceName + '" data-size="mini" checked>';
-				} else {
-					html += '<input type="checkbox" data-service-name="' + serviceName + '" data-size="mini">';
->>>>>>> d4edc2b4
-				}
-		});
-
-		Handlebars.registerHelper('isServiceAD', function(serviceName){
-			if(serviceName == "active-directory") {
-				return true;
-			}
-		});
-
-		Handlebars.registerHelper('getStatus', function(status){
-			var html = '';
-			if(status){
-				html = 'checked';
-			}else{
-				html = '';
-			}
-		    return new Handlebars.SafeString(html);
-		});
-	}
+	    }
+	});
+
+	Handlebars.registerHelper('isServiceAD', function(serviceName){
+	    if(serviceName == "active-directory") {
+		return true;
+	    }
+	});
+
+	Handlebars.registerHelper('getStatus', function(status){
+	    var html = '';
+	    if(status){
+		html = 'checked';
+	    }else{
+		html = '';
+	    }
+	    return new Handlebars.SafeString(html);
+	});
+    }
 });