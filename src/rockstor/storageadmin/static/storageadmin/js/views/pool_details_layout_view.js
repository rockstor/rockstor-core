/*
 *
 * @licstart  The following is the entire license notice for the
 * JavaScript code in this page.
 *
 * Copyright (c) 2012-2013 RockStor, Inc. <http://rockstor.com>
 * This file is part of RockStor.
 *
 * RockStor is free software; you can redistribute it and/or modify
 * it under the terms of the GNU General Public License as published
 * by the Free Software Foundation; either version 2 of the License,
 * or (at your option) any later version.
 *
 * RockStor is distributed in the hope that it will be useful, but
 * WITHOUT ANY WARRANTY; without even the implied warranty of
 * MERCHANTABILITY or FITNESS FOR A PARTICULAR PURPOSE.  See the GNU
 * General Public License for more details.
 *
 * You should have received a copy of the GNU General Public License
 * along with this program. If not, see <http://www.gnu.org/licenses/>.
 *
 * @licend  The above is the entire license notice
 * for the JavaScript code in this page.
 *
 */

PoolDetailsLayoutView = RockstorLayoutView.extend({

<<<<<<< HEAD
	initialize: function() {
	// call initialize of base
	this.constructor.__super__.initialize.apply(this, arguments);
	this.poolName = this.options.poolName;
	this.cView = this.options.cView;
	this.template = window.JST.pool_pool_details_layout;
	this.select_disks_template = window.JST.disk_select_disks_template;
	this.resize_pool_edit_template = window.JST.pool_resize_pool_edit;
	this.resize_pool_info_template = window.JST.pool_resize_pool_info;
	this.compression_info_template = window.JST.pool_compression_info;
	this.compression_info_edit_template = window.JST.pool_compression_info_edit;
	this.pool = new Pool({poolName: this.poolName});
	// create poolscrub models
	this.poolscrubs = new PoolscrubCollection([],{snapType: 'admin'});
	this.poolscrubs.pageSize = 5;
	this.poolscrubs.setUrl(this.poolName);
	// create pool re-balance models
	this.poolrebalances = new PoolRebalanceCollection([],{snapType: 'admin'});
	this.poolrebalances.pageSize = 5;
	this.poolrebalances.setUrl(this.poolName);
=======
  initialize: function() {
    // call initialize of base
    this.constructor.__super__.initialize.apply(this, arguments);
    this.poolName = this.options.poolName;
    this.cView = this.options.cView;
    this.template = window.JST.pool_pool_details_layout;
    this.select_disks_template = window.JST.disk_select_disks_template;
    this.resize_pool_edit_template = window.JST.pool_resize_pool_edit;
    this.resize_pool_info_template = window.JST.pool_resize_pool_info;
    this.compression_info_template = window.JST.pool_compression_info;
    this.compression_info_edit_template = window.JST.pool_compression_info_edit;
    this.pool = new Pool({poolName: this.poolName});
    // create poolscrub models
    this.poolscrubs = new PoolscrubCollection([],{snapType: 'admin'});
    this.poolscrubs.pageSize = 5;
    this.poolscrubs.setUrl(this.poolName);
    // create pool re-balance models
    this.poolrebalances = new PoolRebalanceCollection([],{snapType: 'admin'});
    this.poolrebalances.pageSize = 5;
    this.poolrebalances.setUrl(this.poolName);
>>>>>>> c29f1e6b

	this.dependencies.push(this.pool);
	this.dependencies.push(this.poolscrubs);
	this.dependencies.push(this.poolrebalances);
	this.disks = new DiskCollection();
	this.disks.pageSize = RockStorGlobals.maxPageSize;
	this.dependencies.push(this.disks);
	this.cOpts = {'no': 'Dont enable compression', 'zlib': 'zlib', 'lzo': 'lzo'};

},

events: {
	'click #delete-pool': 'deletePool',
	"click #js-resize-pool": "resizePool",
	"click #js-submit-resize": "resizePoolSubmit",
	"click #js-resize-cancel": "resizePoolCancel",
	"click #js-edit-compression": "editCompression",
	"click #js-edit-compression-cancel": "editCompressionCancel",
	"click #js-submit-compression": "updateCompression",
},

render: function() {
	this.fetch(this.renderSubViews, this);
	return this;
},

renderSubViews: function() {
	$(this.el).html(this.template({pool: this.pool}));
	this.subviews['pool-info'] = new PoolInfoModule({ model: this.pool });
	this.subviews['pool-usage'] = new PoolUsageModule({ model: this.pool });
	this.subviews['pool-scrubs'] = new PoolScrubTableModule({
		poolscrubs: this.poolscrubs,
		pool: this.pool,
		parentView: this
	});
	this.subviews['pool-rebalances'] = new PoolRebalanceTableModule({
		poolrebalances: this.poolrebalances,
		pool: this.pool,
		parentView: this
	});
	this.pool.on('change', this.subviews['pool-info'].render, this.subviews['pool-info']);
	this.pool.on('change', this.subviews['pool-usage'].render, this.subviews['pool-usage']);
	this.poolscrubs.on('change', this.subviews['pool-scrubs'].render, this.subviews['pool-scrubs']);
	this.$('#ph-pool-info').html(this.subviews['pool-info'].render().el);
	this.$('#ph-pool-usage').html(this.subviews['pool-usage'].render().el);
	this.$('#ph-pool-scrubs').html(this.subviews['pool-scrubs'].render().el);
	this.$('#ph-pool-rebalances').html(this.subviews['pool-rebalances'].render().el);

	if (!_.isUndefined(this.cView) && this.cView == 'edit') {
		this.$('#ph-compression-info').html(this.compression_info_edit_template({
			pool: this.pool,
			cOpts: this.cOpts
		}));
		this.showCompressionTooltips();
	} else {
		this.$('#ph-compression-info').html(this.compression_info_template({pool: this.pool}));
	}

<<<<<<< HEAD
	if (!_.isUndefined(this.cView) && this.cView == 'resize') {
		this.$('#ph-resize-pool-info').html(this.resize_pool_edit_template({disks: this.disks, poolName: this.poolName, pool:this.pool }));

		this.showResizeTooltips();
	} else {
		this.$('#ph-resize-pool-info').html(this.resize_pool_info_template({pool: this.pool}));
	}
	this.$("ul.css-tabs").tabs("div.css-panes > div");
	if (!_.isUndefined(this.cView) && this.cView == 'resize') {
		// scroll to resize section
		$('#content').scrollTop($('#ph-resize-pool-info').offset().top);
	}
},
=======
    this.$('#ph-resize-pool-info').html(this.resize_pool_info_template({pool: this.pool}));
    this.$("ul.css-tabs").tabs("div.css-panes > div");
    if (!_.isUndefined(this.cView) && this.cView == 'resize') {
      // scroll to resize section
      $('#content').scrollTop($('#ph-resize-pool-info').offset().top);
    }

    //$('#pool-resize-raid-modal').modal({show: false});
    $('#pool-resize-raid-overlay').overlay({load: false});

  },
>>>>>>> c29f1e6b

deletePool: function() {
	var button = this.$('#delete-pool');
	if (buttonDisabled(button)) return false;
	if(confirm("Delete pool: "+ this.pool.get('name') + "... Are you sure?")){
		disableButton(button);
		$.ajax({
			url: "/api/pools/" + this.pool.get('name'),
			type: "DELETE",
			dataType: "json",
			data: { "name": this.pool.get('name') },
			success: function() {
				app_router.navigate('pools', {trigger: true});
			},
			error: function(xhr, status, error) {
				enableButton(button);
			}
		});
	}
},

<<<<<<< HEAD
resizePool: function(event) {
	var _this = this;
	event.preventDefault();
	_this.disks.fetch({
		success: function(collection, response) {
		_this.$('#ph-resize-pool-info').html(_this.resize_pool_edit_template({disks: _this.disks, poolName: _this.poolName, pool:_this.pool}));
		_this.showResizeTooltips();
	}});

},

resizePoolSubmit: function(event) {
	event.preventDefault();
	var button = this.$('#js-submit-resize');
	if (buttonDisabled(button)) return false;
	if(confirm(" Are you sure about Resizing this pool?")){
		disableButton(button);
		var _this = this;
		var raid_level = $('#raid_level').val();
		var disk_names = [];
		var err_msg = "Please select atleast one disk";
		var n = _this.$(".disknew:checked").length;
		var m = _this.$(".diskadded:unchecked").length;
		var resize_msg = ('Resize is initiated. A balance process is kicked off to redistribute data. It could take a while. You can check the status in the Balances tab. Its finish marks the success of resize.');
		if(n > 0){
			_this.$(".disknew:checked").each(function(i) {
				if (i < n) {
					disk_names.push($(this).val());
				}
			});
			$.ajax({
				url: '/api/pools/'+_this.pool.get('name')+'/add',
				type: 'PUT',
				dataType: 'json',
				contentType: 'application/json',
				data: JSON.stringify({"disks": disk_names, "raid_level": raid_level}),
				success: function() {
				_this.hideResizeTooltips();
				alert(resize_msg);
				_this.pool.fetch({
					success: function(collection, response, options) {
					_this.cView = 'view';
					_this.render();
				}
				});
			},
			error: function(request, status, error) {
				enableButton(button);
			}
			});
		} else if(m > 0) {
			_this.$(".diskadded:unchecked").each(function(i) {
				if (i < m) {
					disk_names.push($(this).val());
				}
			});
			$.ajax({
				url: '/api/pools/'+_this.pool.get('name')+'/remove',
				type: 'PUT',
				dataType: 'json',
				contentType: 'application/json',
				data: JSON.stringify({"disks": disk_names, "raid_level": raid_level}),
				success: function() {
				_this.hideResizeTooltips();
				alert(resize_msg);
				_this.pool.fetch({
					success: function(collection, response, options) {
					_this.cView = 'view';
					_this.render();
				}
				});

			},
			error: function(request, status, error) {
				enableButton(button);
			}
			});
		} else if(n <= 0) {
			_this.$('#alert-msg').html("<font color='red'>"+err_msg+"</font>");
			enableButton(button);
		}
	}
=======
  resizePool: function(event) {
    event.preventDefault();
    var wizardView = new PoolResizeWizardView({
      model: new Backbone.Model({ pool: this.pool }),
      title: 'Resize Pool / Change RAID level for ' + this.pool.get('name'),
      parent: this
    });
    $('.overlay-content', '#pool-resize-raid-overlay').html(wizardView.render().el);
    $('#pool-resize-raid-overlay').overlay().load();
  },

  resizePoolSubmit: function(event) {
    event.preventDefault();
    var button = this.$('#js-submit-resize');
    if (buttonDisabled(button)) return false;
    if(confirm(" Are you sure about Resizing this pool?")){
      disableButton(button);
      var _this = this;
      var raid_level = $('#raid_level').val();
      var disk_names = [];
      var err_msg = "Please select atleast one disk";
      var n = _this.$(".disknew:checked").length;
      var m = _this.$(".diskadded:unchecked").length;
      var resize_msg = ('Resize is initiated. A balance process is kicked off to redistribute data. It could take a while. You can check the status in the Balances tab. Its finish marks the success of resize.');
      if(n >= 0){
        $('#pool-resize-raid-modal').modal('show');
        //_this.$(".disknew:checked").each(function(i) {
        //  if (i < n) {
        //    disk_names.push($(this).val());
        //  }
        //});
        //$.ajax({
        //  url: '/api/pools/'+_this.pool.get('name')+'/add',
        //  type: 'PUT',
        //  dataType: 'json',
        //  contentType: 'application/json',
        //  data: JSON.stringify({"disks": disk_names, "raid_level": raid_level}),
        //  success: function() {
        //    _this.hideResizeTooltips();
        //    alert(resize_msg);
        //    _this.pool.fetch({
        //      success: function(collection, response, options) {
        //        _this.cView = 'view';
        //        _this.render();
        //      }
        //    });
        //  },
        //  error: function(request, status, error) {
        //    enableButton(button);
        //  }
        //});
      } else if(m > 0) {
        _this.$(".diskadded:unchecked").each(function(i) {
          if (i < m) {
            disk_names.push($(this).val());
          }
        });
        $.ajax({
          url: '/api/pools/'+_this.pool.get('name')+'/remove',
          type: 'PUT',
          dataType: 'json',
          contentType: 'application/json',
          data: JSON.stringify({"disks": disk_names, "raid_level": raid_level}),
          success: function() {
            _this.hideResizeTooltips();
            alert(resize_msg);
            _this.pool.fetch({
              success: function(collection, response, options) {
                _this.cView = 'view';
                _this.render();
              }
            });

          },
          error: function(request, status, error) {
            enableButton(button);
          }
        });
      } 
      //else if(n <= 0) {
      //  _this.$('#alert-msg').html("<font color='red'>"+err_msg+"</font>");
      //  enableButton(button);
      //}
    }
>>>>>>> c29f1e6b

},

<<<<<<< HEAD
resizePoolCancel: function(event) {
	event.preventDefault();
	this.hideResizeTooltips();
	this.$('#ph-resize-pool-info').html(this.resize_pool_info_template({pool: this.pool}));
},
=======
  resizePoolCancel: function(event) {
    event.preventDefault();
    this.hideResizeTooltips();
    this.$('#ph-resize-pool-info').html(this.resize_pool_info_template({pool: this.pool}));
  },

  resizePoolModalSubmit: function(event) {
    var _this = this;
    var raid_level = $('#raid_level').val();
    var disk_names = [];
    var err_msg = "Please select atleast one disk";
    var n = _this.$(".disknew:checked").length;
    var m = _this.$(".diskadded:unchecked").length;
    var resize_msg = ('Resize is initiated. A balance process is kicked off to redistribute data. It could take a while. You can check the status in the Balances tab. Its finish marks the success of resize.');
    _this.$(".disknew:checked").each(function(i) {
      if (i < n) {
        disk_names.push($(this).val());
      }
    });
    $.ajax({
      url: '/api/pools/'+_this.pool.get('name')+'/add',
      type: 'PUT',
      dataType: 'json',
      contentType: 'application/json',
      data: JSON.stringify({"disks": disk_names, "raid_level": raid_level}),
      success: function() {
        _this.hideResizeTooltips();
        alert(resize_msg);
        _this.pool.fetch({
          success: function(collection, response, options) {
            _this.cView = 'view';
            _this.render();
          }
        });
      },
      error: function(request, status, error) {
        enableButton(button);
      }
    });

  },
>>>>>>> c29f1e6b

editCompression: function(event) {
	event.preventDefault();
	this.$('#ph-compression-info').html(this.compression_info_edit_template({
		pool: this.pool,
		cOpts: this.cOpts
	}));
	this.showCompressionTooltips();
},

editCompressionCancel: function(event) {
	event.preventDefault();
	this.hideCompressionTooltips();
	this.$('#ph-compression-info').html(this.compression_info_template({pool: this.pool}));
},

updateCompression: function(event) {
	var _this = this;
	event.preventDefault();
	var button = this.$('#js-submit-compression');
	if (buttonDisabled(button)) return false;
	disableButton(button);
	$.ajax({
		url: "/api/pools/" + this.pool.get('name') + '/remount',
		type: "PUT",
		dataType: "json",
		data: {
		"compression": this.$('#compression').val(),
		"mnt_options": this.$('#mnt_options').val(),
	},
	success: function() {
		_this.hideCompressionTooltips();
		_this.pool.fetch({
			success: function(collection, response, options) {
			_this.cView = 'view';
			_this.renderSubViews();
		}
		});
	},
	error: function(xhr, status, error) {
		enableButton(button);
	}
	});
},

showCompressionTooltips: function() {
	this.$('#ph-compression-info #compression').tooltip({
		html: true,
		placement: 'top',
		title: "Choose a compression algorithm for this Pool.<br><strong>zlib: </strong>slower but higher compression ratio.<br><strong>lzo: </strong>faster compression/decompression, but ratio smaller than zlib.<br>Enabling compression at the pool level applies to all Shares carved out of this Pool.<br>Don't enable compression here if you like to have finer control at the Share level.<br>You can change the algorithm, disable or enable it later, if necessary."
	});
	this.$('#ph-compression-info #mnt_options').tooltip({ placement: 'top' });
},

hideCompressionTooltips: function() {
	this.$('#ph-compression-info #compression').tooltip('hide');
	this.$('#ph-compression-info #mnt_options').tooltip('hide');
},

showResizeTooltips: function() {
	this.$('#ph-resize-pool-info #raid_level').tooltip({
		html: true,
		placement: 'top',
		title: "You can transition raid level of this pool to change it's redundancy profile.",
	});
},

hideResizeTooltips: function() {
	this.$('#ph-resize-pool-info #raid_level').tooltip('hide');
},

<<<<<<< HEAD
cleanup: function() {
	if (!_.isUndefined(this.statusIntervalId)) {
		window.clearInterval(this.statusIntervalId);
	}
}
=======
  attachModalActions: function() {

  },

  cleanup: function() {
    if (!_.isUndefined(this.statusIntervalId)) {
	window.clearInterval(this.statusIntervalId);
    }
  }
>>>>>>> c29f1e6b
});<|MERGE_RESOLUTION|>--- conflicted
+++ resolved
@@ -26,8 +26,7 @@
 
 PoolDetailsLayoutView = RockstorLayoutView.extend({
 
-<<<<<<< HEAD
-	initialize: function() {
+    initialize: function() {
 	// call initialize of base
 	this.constructor.__super__.initialize.apply(this, arguments);
 	this.poolName = this.options.poolName;
@@ -47,28 +46,6 @@
 	this.poolrebalances = new PoolRebalanceCollection([],{snapType: 'admin'});
 	this.poolrebalances.pageSize = 5;
 	this.poolrebalances.setUrl(this.poolName);
-=======
-  initialize: function() {
-    // call initialize of base
-    this.constructor.__super__.initialize.apply(this, arguments);
-    this.poolName = this.options.poolName;
-    this.cView = this.options.cView;
-    this.template = window.JST.pool_pool_details_layout;
-    this.select_disks_template = window.JST.disk_select_disks_template;
-    this.resize_pool_edit_template = window.JST.pool_resize_pool_edit;
-    this.resize_pool_info_template = window.JST.pool_resize_pool_info;
-    this.compression_info_template = window.JST.pool_compression_info;
-    this.compression_info_edit_template = window.JST.pool_compression_info_edit;
-    this.pool = new Pool({poolName: this.poolName});
-    // create poolscrub models
-    this.poolscrubs = new PoolscrubCollection([],{snapType: 'admin'});
-    this.poolscrubs.pageSize = 5;
-    this.poolscrubs.setUrl(this.poolName);
-    // create pool re-balance models
-    this.poolrebalances = new PoolRebalanceCollection([],{snapType: 'admin'});
-    this.poolrebalances.pageSize = 5;
-    this.poolrebalances.setUrl(this.poolName);
->>>>>>> c29f1e6b
 
 	this.dependencies.push(this.pool);
 	this.dependencies.push(this.poolscrubs);
@@ -78,9 +55,9 @@
 	this.dependencies.push(this.disks);
 	this.cOpts = {'no': 'Dont enable compression', 'zlib': 'zlib', 'lzo': 'lzo'};
 
-},
-
-events: {
+    },
+
+    events: {
 	'click #delete-pool': 'deletePool',
 	"click #js-resize-pool": "resizePool",
 	"click #js-submit-resize": "resizePoolSubmit",
@@ -88,27 +65,19 @@
 	"click #js-edit-compression": "editCompression",
 	"click #js-edit-compression-cancel": "editCompressionCancel",
 	"click #js-submit-compression": "updateCompression",
-},
-
-render: function() {
+    },
+
+    render: function() {
 	this.fetch(this.renderSubViews, this);
 	return this;
-},
-
-renderSubViews: function() {
+    },
+
+    renderSubViews: function() {
 	$(this.el).html(this.template({pool: this.pool}));
 	this.subviews['pool-info'] = new PoolInfoModule({ model: this.pool });
 	this.subviews['pool-usage'] = new PoolUsageModule({ model: this.pool });
-	this.subviews['pool-scrubs'] = new PoolScrubTableModule({
-		poolscrubs: this.poolscrubs,
-		pool: this.pool,
-		parentView: this
-	});
-	this.subviews['pool-rebalances'] = new PoolRebalanceTableModule({
-		poolrebalances: this.poolrebalances,
-		pool: this.pool,
-		parentView: this
-	});
+	this.subviews['pool-scrubs'] = new PoolScrubTableModule({poolscrubs: this.poolscrubs, pool: this.pool, parentView: this });
+	this.subviews['pool-rebalances'] = new PoolRebalanceTableModule({poolrebalances: this.poolrebalances, pool: this.pool, parentView: this });
 	this.pool.on('change', this.subviews['pool-info'].render, this.subviews['pool-info']);
 	this.pool.on('change', this.subviews['pool-usage'].render, this.subviews['pool-usage']);
 	this.poolscrubs.on('change', this.subviews['pool-scrubs'].render, this.subviews['pool-scrubs']);
@@ -118,370 +87,217 @@
 	this.$('#ph-pool-rebalances').html(this.subviews['pool-rebalances'].render().el);
 
 	if (!_.isUndefined(this.cView) && this.cView == 'edit') {
-		this.$('#ph-compression-info').html(this.compression_info_edit_template({
-			pool: this.pool,
-			cOpts: this.cOpts
-		}));
-		this.showCompressionTooltips();
-	} else {
-		this.$('#ph-compression-info').html(this.compression_info_template({pool: this.pool}));
-	}
-
-<<<<<<< HEAD
-	if (!_.isUndefined(this.cView) && this.cView == 'resize') {
-		this.$('#ph-resize-pool-info').html(this.resize_pool_edit_template({disks: this.disks, poolName: this.poolName, pool:this.pool }));
-
-		this.showResizeTooltips();
-	} else {
-		this.$('#ph-resize-pool-info').html(this.resize_pool_info_template({pool: this.pool}));
-	}
-	this.$("ul.css-tabs").tabs("div.css-panes > div");
-	if (!_.isUndefined(this.cView) && this.cView == 'resize') {
-		// scroll to resize section
-		$('#content').scrollTop($('#ph-resize-pool-info').offset().top);
-	}
-},
-=======
-    this.$('#ph-resize-pool-info').html(this.resize_pool_info_template({pool: this.pool}));
-    this.$("ul.css-tabs").tabs("div.css-panes > div");
-    if (!_.isUndefined(this.cView) && this.cView == 'resize') {
-      // scroll to resize section
-      $('#content').scrollTop($('#ph-resize-pool-info').offset().top);
-    }
-
-    //$('#pool-resize-raid-modal').modal({show: false});
-    $('#pool-resize-raid-overlay').overlay({load: false});
-
-  },
->>>>>>> c29f1e6b
-
-deletePool: function() {
+	    this.$('#ph-compression-info').html(this.compression_info_edit_template({pool: this.pool, cOpts: this.cOpts }));
+	    this.showCompressionTooltips(); } else {
+		this.$('#ph-compression-info').html(this.compression_info_template({pool: this.pool})); }
+
+	this.$('#ph-resize-pool-info').html(this.resize_pool_info_template({pool:
+									    this.pool})); this.$("ul.css-tabs").tabs("div.css-panes > div"); if
+										(!_.isUndefined(this.cView) && this.cView == 'resize') { // scroll to resize section
+										    $('#content').scrollTop($('#ph-resize-pool-info').offset().top); }
+
+	//$('#pool-resize-raid-modal').modal({show: false});
+	$('#pool-resize-raid-overlay').overlay({load: false});
+
+    },
+
+    deletePool: function() {
 	var button = this.$('#delete-pool');
 	if (buttonDisabled(button)) return false;
 	if(confirm("Delete pool: "+ this.pool.get('name') + "... Are you sure?")){
-		disableButton(button);
-		$.ajax({
-			url: "/api/pools/" + this.pool.get('name'),
-			type: "DELETE",
-			dataType: "json",
-			data: { "name": this.pool.get('name') },
-			success: function() {
-				app_router.navigate('pools', {trigger: true});
-			},
-			error: function(xhr, status, error) {
-				enableButton(button);
-			}
-		});
+	    disableButton(button);
+	    $.ajax({
+		url: "/api/pools/" + this.pool.get('name'),
+		type: "DELETE",
+		dataType: "json",
+		data: { "name": this.pool.get('name') },
+		success: function() {
+		    app_router.navigate('pools', {trigger: true});
+		},
+		error: function(xhr, status, error) {
+		    enableButton(button);
+		}
+	    });
 	}
-},
-
-<<<<<<< HEAD
-resizePool: function(event) {
-	var _this = this;
-	event.preventDefault();
-	_this.disks.fetch({
-		success: function(collection, response) {
-		_this.$('#ph-resize-pool-info').html(_this.resize_pool_edit_template({disks: _this.disks, poolName: _this.poolName, pool:_this.pool}));
-		_this.showResizeTooltips();
-	}});
-
-},
-
-resizePoolSubmit: function(event) {
+    },
+
+
+    resizePool: function(event) {
+	event.preventDefault();
+	var wizardView = new PoolResizeWizardView({
+	    model: new Backbone.Model({ pool: this.pool }),
+	    title: 'Resize Pool / Change RAID level for ' + this.pool.get('name'),
+	    parent: this
+	});
+	$('.overlay-content', '#pool-resize-raid-overlay').html(wizardView.render().el);
+	$('#pool-resize-raid-overlay').overlay().load();
+    },
+
+    resizePoolSubmit: function(event) {
 	event.preventDefault();
 	var button = this.$('#js-submit-resize');
 	if (buttonDisabled(button)) return false;
 	if(confirm(" Are you sure about Resizing this pool?")){
-		disableButton(button);
-		var _this = this;
-		var raid_level = $('#raid_level').val();
-		var disk_names = [];
-		var err_msg = "Please select atleast one disk";
-		var n = _this.$(".disknew:checked").length;
-		var m = _this.$(".diskadded:unchecked").length;
-		var resize_msg = ('Resize is initiated. A balance process is kicked off to redistribute data. It could take a while. You can check the status in the Balances tab. Its finish marks the success of resize.');
-		if(n > 0){
-			_this.$(".disknew:checked").each(function(i) {
-				if (i < n) {
-					disk_names.push($(this).val());
-				}
+	    disableButton(button);
+	    var _this = this;
+	    var raid_level = $('#raid_level').val();
+	    var disk_names = [];
+	    var err_msg = "Please select atleast one disk";
+	    var n = _this.$(".disknew:checked").length;
+	    var m = _this.$(".diskadded:unchecked").length;
+	    var resize_msg = ('Resize is initiated. A balance process is kicked off to redistribute data. It could take a while. You can check the status in the Balances tab. Its finish marks the success of resize.');
+	    if(n >= 0){
+		$('#pool-resize-raid-modal').modal('show');
+	    } else if(m > 0) {
+		_this.$(".diskadded:unchecked").each(function(i) {
+		    if (i < m) {
+			disk_names.push($(this).val());
+		    }
+		});
+		$.ajax({
+		    url: '/api/pools/'+_this.pool.get('name')+'/remove',
+		    type: 'PUT',
+		    dataType: 'json',
+		    contentType: 'application/json',
+		    data: JSON.stringify({"disks": disk_names, "raid_level": raid_level}),
+		    success: function() {
+			_this.hideResizeTooltips();
+			alert(resize_msg);
+			_this.pool.fetch({
+			    success: function(collection, response, options) {
+				_this.cView = 'view';
+				_this.render();
+			    }
 			});
-			$.ajax({
-				url: '/api/pools/'+_this.pool.get('name')+'/add',
-				type: 'PUT',
-				dataType: 'json',
-				contentType: 'application/json',
-				data: JSON.stringify({"disks": disk_names, "raid_level": raid_level}),
-				success: function() {
-				_this.hideResizeTooltips();
-				alert(resize_msg);
-				_this.pool.fetch({
-					success: function(collection, response, options) {
-					_this.cView = 'view';
-					_this.render();
-				}
-				});
-			},
-			error: function(request, status, error) {
-				enableButton(button);
-			}
-			});
-		} else if(m > 0) {
-			_this.$(".diskadded:unchecked").each(function(i) {
-				if (i < m) {
-					disk_names.push($(this).val());
-				}
-			});
-			$.ajax({
-				url: '/api/pools/'+_this.pool.get('name')+'/remove',
-				type: 'PUT',
-				dataType: 'json',
-				contentType: 'application/json',
-				data: JSON.stringify({"disks": disk_names, "raid_level": raid_level}),
-				success: function() {
-				_this.hideResizeTooltips();
-				alert(resize_msg);
-				_this.pool.fetch({
-					success: function(collection, response, options) {
-					_this.cView = 'view';
-					_this.render();
-				}
-				});
-
-			},
-			error: function(request, status, error) {
-				enableButton(button);
-			}
-			});
-		} else if(n <= 0) {
-			_this.$('#alert-msg').html("<font color='red'>"+err_msg+"</font>");
+
+		    },
+		    error: function(request, status, error) {
 			enableButton(button);
-		}
+		    }
+		});
+	    }
 	}
-=======
-  resizePool: function(event) {
-    event.preventDefault();
-    var wizardView = new PoolResizeWizardView({
-      model: new Backbone.Model({ pool: this.pool }),
-      title: 'Resize Pool / Change RAID level for ' + this.pool.get('name'),
-      parent: this
-    });
-    $('.overlay-content', '#pool-resize-raid-overlay').html(wizardView.render().el);
-    $('#pool-resize-raid-overlay').overlay().load();
-  },
-
-  resizePoolSubmit: function(event) {
-    event.preventDefault();
-    var button = this.$('#js-submit-resize');
-    if (buttonDisabled(button)) return false;
-    if(confirm(" Are you sure about Resizing this pool?")){
-      disableButton(button);
-      var _this = this;
-      var raid_level = $('#raid_level').val();
-      var disk_names = [];
-      var err_msg = "Please select atleast one disk";
-      var n = _this.$(".disknew:checked").length;
-      var m = _this.$(".diskadded:unchecked").length;
-      var resize_msg = ('Resize is initiated. A balance process is kicked off to redistribute data. It could take a while. You can check the status in the Balances tab. Its finish marks the success of resize.');
-      if(n >= 0){
-        $('#pool-resize-raid-modal').modal('show');
-        //_this.$(".disknew:checked").each(function(i) {
-        //  if (i < n) {
-        //    disk_names.push($(this).val());
-        //  }
-        //});
-        //$.ajax({
-        //  url: '/api/pools/'+_this.pool.get('name')+'/add',
-        //  type: 'PUT',
-        //  dataType: 'json',
-        //  contentType: 'application/json',
-        //  data: JSON.stringify({"disks": disk_names, "raid_level": raid_level}),
-        //  success: function() {
-        //    _this.hideResizeTooltips();
-        //    alert(resize_msg);
-        //    _this.pool.fetch({
-        //      success: function(collection, response, options) {
-        //        _this.cView = 'view';
-        //        _this.render();
-        //      }
-        //    });
-        //  },
-        //  error: function(request, status, error) {
-        //    enableButton(button);
-        //  }
-        //});
-      } else if(m > 0) {
-        _this.$(".diskadded:unchecked").each(function(i) {
-          if (i < m) {
-            disk_names.push($(this).val());
-          }
-        });
-        $.ajax({
-          url: '/api/pools/'+_this.pool.get('name')+'/remove',
-          type: 'PUT',
-          dataType: 'json',
-          contentType: 'application/json',
-          data: JSON.stringify({"disks": disk_names, "raid_level": raid_level}),
-          success: function() {
-            _this.hideResizeTooltips();
-            alert(resize_msg);
-            _this.pool.fetch({
-              success: function(collection, response, options) {
-                _this.cView = 'view';
-                _this.render();
-              }
-            });
-
-          },
-          error: function(request, status, error) {
-            enableButton(button);
-          }
-        });
-      } 
-      //else if(n <= 0) {
-      //  _this.$('#alert-msg').html("<font color='red'>"+err_msg+"</font>");
-      //  enableButton(button);
-      //}
-    }
->>>>>>> c29f1e6b
-
-},
-
-<<<<<<< HEAD
-resizePoolCancel: function(event) {
+    },
+
+    resizePoolCancel: function(event) {
 	event.preventDefault();
 	this.hideResizeTooltips();
 	this.$('#ph-resize-pool-info').html(this.resize_pool_info_template({pool: this.pool}));
-},
-=======
-  resizePoolCancel: function(event) {
-    event.preventDefault();
-    this.hideResizeTooltips();
-    this.$('#ph-resize-pool-info').html(this.resize_pool_info_template({pool: this.pool}));
-  },
-
-  resizePoolModalSubmit: function(event) {
-    var _this = this;
-    var raid_level = $('#raid_level').val();
-    var disk_names = [];
-    var err_msg = "Please select atleast one disk";
-    var n = _this.$(".disknew:checked").length;
-    var m = _this.$(".diskadded:unchecked").length;
-    var resize_msg = ('Resize is initiated. A balance process is kicked off to redistribute data. It could take a while. You can check the status in the Balances tab. Its finish marks the success of resize.');
-    _this.$(".disknew:checked").each(function(i) {
-      if (i < n) {
-        disk_names.push($(this).val());
-      }
-    });
-    $.ajax({
-      url: '/api/pools/'+_this.pool.get('name')+'/add',
-      type: 'PUT',
-      dataType: 'json',
-      contentType: 'application/json',
-      data: JSON.stringify({"disks": disk_names, "raid_level": raid_level}),
-      success: function() {
-        _this.hideResizeTooltips();
-        alert(resize_msg);
-        _this.pool.fetch({
-          success: function(collection, response, options) {
-            _this.cView = 'view';
-            _this.render();
-          }
-        });
-      },
-      error: function(request, status, error) {
-        enableButton(button);
-      }
-    });
-
-  },
->>>>>>> c29f1e6b
-
-editCompression: function(event) {
+    },
+
+    resizePoolModalSubmit: function(event) {
+	var _this = this;
+	var raid_level = $('#raid_level').val();
+	var disk_names = [];
+	var err_msg = "Please select atleast one disk";
+	var n = _this.$(".disknew:checked").length;
+	var m = _this.$(".diskadded:unchecked").length;
+	var resize_msg = ('Resize is initiated. A balance process is kicked off to redistribute data. It could take a while. You can check the status in the Balances tab. Its finish marks the success of resize.');
+	_this.$(".disknew:checked").each(function(i) {
+	    if (i < n) {
+		disk_names.push($(this).val());
+	    }
+	});
+	$.ajax({
+	    url: '/api/pools/'+_this.pool.get('name')+'/add',
+	    type: 'PUT',
+	    dataType: 'json',
+	    contentType: 'application/json',
+	    data: JSON.stringify({"disks": disk_names, "raid_level": raid_level}),
+	    success: function() {
+		_this.hideResizeTooltips();
+		alert(resize_msg);
+		_this.pool.fetch({
+		    success: function(collection, response, options) {
+			_this.cView = 'view';
+			_this.render();
+		    }
+		});
+	    },
+	    error: function(request, status, error) {
+		enableButton(button);
+	    }
+	});
+
+    },
+
+    editCompression: function(event) {
 	event.preventDefault();
 	this.$('#ph-compression-info').html(this.compression_info_edit_template({
-		pool: this.pool,
-		cOpts: this.cOpts
+	    pool: this.pool,
+	    cOpts: this.cOpts
 	}));
 	this.showCompressionTooltips();
-},
-
-editCompressionCancel: function(event) {
+    },
+
+    editCompressionCancel: function(event) {
 	event.preventDefault();
 	this.hideCompressionTooltips();
 	this.$('#ph-compression-info').html(this.compression_info_template({pool: this.pool}));
-},
-
-updateCompression: function(event) {
+    },
+
+    updateCompression: function(event) {
 	var _this = this;
 	event.preventDefault();
 	var button = this.$('#js-submit-compression');
 	if (buttonDisabled(button)) return false;
 	disableButton(button);
 	$.ajax({
-		url: "/api/pools/" + this.pool.get('name') + '/remount',
-		type: "PUT",
-		dataType: "json",
-		data: {
+	    url: "/api/pools/" + this.pool.get('name') + '/remount',
+	    type: "PUT",
+	    dataType: "json",
+	    data: {
 		"compression": this.$('#compression').val(),
 		"mnt_options": this.$('#mnt_options').val(),
-	},
-	success: function() {
+	    },
+	    success: function() {
 		_this.hideCompressionTooltips();
 		_this.pool.fetch({
-			success: function(collection, response, options) {
+		    success: function(collection, response, options) {
 			_this.cView = 'view';
 			_this.renderSubViews();
-		}
+		    }
 		});
-	},
-	error: function(xhr, status, error) {
+	    },
+	    error: function(xhr, status, error) {
 		enableButton(button);
-	}
-	});
-},
-
-showCompressionTooltips: function() {
+	    }
+	});
+    },
+
+    showCompressionTooltips: function() {
 	this.$('#ph-compression-info #compression').tooltip({
-		html: true,
-		placement: 'top',
-		title: "Choose a compression algorithm for this Pool.<br><strong>zlib: </strong>slower but higher compression ratio.<br><strong>lzo: </strong>faster compression/decompression, but ratio smaller than zlib.<br>Enabling compression at the pool level applies to all Shares carved out of this Pool.<br>Don't enable compression here if you like to have finer control at the Share level.<br>You can change the algorithm, disable or enable it later, if necessary."
+	    html: true,
+	    placement: 'top',
+	    title: "Choose a compression algorithm for this Pool.<br><strong>zlib: </strong>slower but higher compression ratio.<br><strong>lzo: </strong>faster compression/decompression, but ratio smaller than zlib.<br>Enabling compression at the pool level applies to all Shares carved out of this Pool.<br>Don't enable compression here if you like to have finer control at the Share level.<br>You can change the algorithm, disable or enable it later, if necessary."
 	});
 	this.$('#ph-compression-info #mnt_options').tooltip({ placement: 'top' });
-},
-
-hideCompressionTooltips: function() {
+    },
+
+    hideCompressionTooltips: function() {
 	this.$('#ph-compression-info #compression').tooltip('hide');
 	this.$('#ph-compression-info #mnt_options').tooltip('hide');
-},
-
-showResizeTooltips: function() {
+    },
+
+    showResizeTooltips: function() {
 	this.$('#ph-resize-pool-info #raid_level').tooltip({
-		html: true,
-		placement: 'top',
-		title: "You can transition raid level of this pool to change it's redundancy profile.",
-	});
-},
-
-hideResizeTooltips: function() {
+	    html: true,
+	    placement: 'top',
+	    title: "You can transition raid level of this pool to change it's redundancy profile.",
+	});
+    },
+
+    hideResizeTooltips: function() {
 	this.$('#ph-resize-pool-info #raid_level').tooltip('hide');
-},
-
-<<<<<<< HEAD
-cleanup: function() {
+    },
+
+    attachModalActions: function() {
+
+    },
+
+    cleanup: function() {
 	if (!_.isUndefined(this.statusIntervalId)) {
-		window.clearInterval(this.statusIntervalId);
+	    window.clearInterval(this.statusIntervalId);
 	}
-}
-=======
-  attachModalActions: function() {
-
-  },
-
-  cleanup: function() {
-    if (!_.isUndefined(this.statusIntervalId)) {
-	window.clearInterval(this.statusIntervalId);
     }
-  }
->>>>>>> c29f1e6b
 });