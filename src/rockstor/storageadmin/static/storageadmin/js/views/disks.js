--- conflicted
+++ resolved
@@ -55,8 +55,8 @@
         }
         $(this.el).html(this.template({collection: this.collection}));
         this.$("#disks-table-ph").html(this.disks_table_template({
-        	diskCollection: this.collection.toJSON(),
-        	collection: this.collection,
+            diskCollection: this.collection.toJSON(),
+            collection: this.collection,
             collectionNotEmpty: !this.collection.isEmpty()
         }));
 
@@ -195,133 +195,6 @@
     },
 
     initHandlebarHelpers: function () {
-<<<<<<< HEAD
-        Handlebars.registerHelper('display_disks_tbody', function () {
-
-            var html = '',
-                warning = 'Disk names may change unfavourably upon reboot leading to inadvertent drive reallocation and potential data loss. This error is caused by the source of these disks such as your Hypervisor or SAN. Please ensure that disks are provided with unique serial numbers before proceeding further.';
-
-            this.collection.each(function (disk, index) {
-                var diskName = disk.get('name'),
-                    diskOffline = disk.get('offline'),
-                    diskSize = humanize.filesize(disk.get('size') * 1024),
-                    diskModel = disk.get('model'),
-                    diskTransport = disk.get('transport'),
-                    diskVendor = disk.get('vendor'),
-                    smartAvailable = disk.get('smart_available'),
-                    poolName = disk.get('pool_name'),
-                    serial = disk.get('serial'),
-                    btrfsUId = disk.get('btrfs_uuid'),
-                    diskParted = disk.get('parted'),
-                    smartEnabled = disk.get('smart_enabled'),
-                    diskRole = disk.get('role'),
-                    smartOptions = disk.get('smart_options'),
-                    powerState = disk.get('power_state'),
-                    hdparmSetting = disk.get('hdparm_setting'),
-                    apmLevel = disk.get('apm_level');
-
-                html += '<tr>';
-                html += '<td><a href="#disks/' + diskName + ' "><i class="glyphicon glyphicon-hdd"></i> ' + diskName + '</a>&nbsp';
-                if (diskOffline) {
-                    html += '<a href="#" class="delete" data-disk-name="' + diskName + '" title="Disk is unusable because it is offline.Click to delete it from the system" rel="tooltip"><i class="glyphicon glyphicon-trash"></i></a>';
-                } else if (diskRole == 'isw_raid_member' || diskRole == 'linux_raid_member') {
-                    html += '<a href="#" class="raid_member" data-disk-name="' + diskName + '" title="Disk is a mdraid member." rel="tooltip">';
-                    html += '<i class="glyphicon glyphicon-info-sign"></i></a>';
-                } else if (diskParted) {
-                    html += '<a href="#" class="wipe" data-disk-name="' + diskName + '" title="Disk is unusable because it has some other filesystem on it.';
-                    html += 'Click to wipe it clean." rel="tooltip"><i class="glyphicon glyphicon-cog"></i></a>';
-                } else if (btrfsUId && _.isNull(poolName)) {
-                    html += '<a href="#" class="btrfs_wipe" data-disk-name="' + diskName + '" title="Disk is unusable because it has BTRFS filesystem(s) on it.Click to wipe it clean." rel="tooltip">';
-                    html += '<i class="fa fa-eraser"></i></a>&nbsp;<a href="#" class="btrfs_import" data-disk-name="' + diskName + '" title="Click to automatically import data (pools, shares and snapshots) on this disk" rel="tooltip">';
-                    html += '<i class="glyphicon glyphicon-circle-arrow-down"></i></a>';
-                }
-
-                html += '</td>';
-                // begin Serial number column
-                html += '<td>';
-                if (serial == null || serial == '' || serial == diskName || serial.length == 48) {
-                    html += '<div class="alert alert-danger">' +
-                        '<h4>Warning! Disk serial number is not legitimate or unique.</h4>' + warning + '</div>';
-                } else {
-                    html += serial;
-                    if (serial) {
-                        html += '&nbsp;&nbsp;&nbsp;&nbsp;<a href="#disks/blink/' + diskName + '" title="A tool to physically identify the hard drive with this serial number" rel="tooltip"><i class="fa fa-lightbulb-o fa-lg"></i></a>&nbsp';
-                    }
-                }
-                html += '</td>';
-                // begin Capacity column
-                html += '<td>' + diskSize + '</td>';
-                // begin Pool column
-                html += '<td>';
-                if (!_.isNull(poolName)) {
-                    html += '<a href="#pools/' + poolName + '">' + poolName + '</a>';
-                }
-                html += '</td>';
-                // begin Spin Down / Power Status column
-                html += '<td>';
-                // pre-made handlebar helper for this conditional included below
-                if (powerState == 'unknown' || powerState == null ) {
-                    html += '<i class="glyphicon glyphicon-pause"></i>';
-                    html += powerState + ' ';
-                    html += '<i class="glyphicon glyphicon-hourglass"></i>';
-                } else {
-                    // pre-made handlebar helper for this conditional included below
-                    if (powerState == 'active/idle') {
-                        html += '<a href="#" class="pause" data-disk-name="' + diskName + '" title="Force drive into Standby mode." rel="tooltip">';
-                        html += '<i class="glyphicon glyphicon-pause"></i></a>';
-                    } else {
-                        html += '<i class="glyphicon glyphicon-pause"></i>';
-                    }
-                    html += powerState + ' ';
-                    html += '<a href="#disks/spindown/' + diskName + '" title="Click to configure Spin Down." rel="tooltip">';
-                    html += '<i class="glyphicon glyphicon-hourglass"></i></a>';
-                }
-                if (hdparmSetting != null) {
-                    html += hdparmSetting;
-                }
-                html += '</td>';
-                // begin APM column
-                html += '<td>';
-                // pre-made handlebar helper for this section below
-                if (apmLevel == 0 || apmLevel == null) {
-                    html += '???';
-                } else {
-                    if (apmLevel == 255) {
-                        html += 'off';
-                    } else {
-                        html += apmLevel;
-                    }
-                }
-                html += '</td>';
-                // begin Model column
-                html += '<td>' + diskModel + '</td>';
-                // begin Transport column
-                html += '<td>' + diskTransport + '</td>';
-                // begin Vendor column
-                html += '<td>' + diskVendor + '</td>';
-                // begin smart table data cell contents
-                html += '<td>';
-                if (smartOptions != null) {
-                    html += smartOptions + ' ';
-                } else {
-                    html += ' ';
-                }
-                html += '<a href="#disks/smartcustom/' + diskName + '" title="Click to add/edit Custom SMART options. Rescan to Apply." rel="tooltip">';
-                html += '<i class="glyphicon glyphicon-pencil"></i></a> ';
-                if (!smartAvailable) {
-                    html += 'Not Supported</td>';
-                } else {
-                    if (smartEnabled) {
-                        html += '<input type="checkbox" data-disk-name="' + diskName + '" data-size="mini" checked></input>';
-                    } else {
-                        html += '<input type="checkbox" data-disk-name="' + diskName + '" data-size="mini"></input>';
-                    }
-                    html += '</td>';
-                }
-                html += '</tr>';
-            });
-            return new Handlebars.SafeString(html);
-        });
         // Helper to display APM value after merger with upstream changes
         // where the above helper is replaced by many smaller ones like this.
         // N.B. untested. Presumably we do {{humanReadableAPM this.apm_level}}
@@ -359,32 +232,30 @@
             }
             return false;
         });
-=======
     	Handlebars.registerHelper('displayInfo', function (role) {
-    		if(role == 'isw_raid_member' || role == 'linux_raid_member'){
-    			return true;
-    		}
-    		return false;
-    	});
-    	
+    	    if(role == 'isw_raid_member' || role == 'linux_raid_member'){
+    		return true;
+    	    }
+    	    return false;
+    	});
+
     	Handlebars.registerHelper('displayBtrfs', function (btrfsUid, poolName) {
-    		if(btrfsUid && _.isNull(poolName)){
-    			return true;
-    		}
-    		return false;
-    	});
-    	
+    	    if(btrfsUid && _.isNull(poolName)){
+    		return true;
+    	    }
+    	    return false;
+    	});
+
     	Handlebars.registerHelper('findSerial', function (serial, diskName) {
-    		if(serial == null || serial == '' || serial == diskName || serial.length == 48){
-    			return true;
-    		}
-    		return false;
-    	});
-    	
+    	    if(serial == null || serial == '' || serial == diskName || serial.length == 48){
+    		return true;
+    	    }
+    	    return false;
+    	});
+
     	Handlebars.registerHelper('humanReadableSize', function (size) {
-    		return humanize.filesize(size * 1024);
-    	});
->>>>>>> 1d8d3c8d
+    	    return humanize.filesize(size * 1024);
+    	});
     },
 
     smartToggle: function (event, state) {
