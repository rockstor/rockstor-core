--- conflicted
+++ resolved
@@ -938,9 +938,6 @@
     RockStorSocket.addListener(displayLoadAvg, this, 'sysinfo:uptime');
     RockStorSocket.addListener(kernelError, this, 'sysinfo:kernel_error');
 
-<<<<<<< HEAD
-
-=======
     RockStorSocket.sysinfo.on('kernel_error', function(data) {
 	// Handling errors just by emitting message via the server
 	if (data.error.indexOf('kernel') !== -1) {
@@ -949,7 +946,5 @@
 	}
 
     });
-    
->>>>>>> 131125ef
-});
-
+
+});