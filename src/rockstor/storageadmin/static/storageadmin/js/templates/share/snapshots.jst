<script>
/*
 * Copyright (c) 2012-2013 RockStor, Inc. <http://rockstor.com>
 * This file is part of RockStor.
 *
 * RockStor is free software; you can redistribute it and/or modify
 * it under the terms of the GNU General Public License as published
 * by the Free Software Foundation; either version 2 of the License,
 * or (at your option) any later version.
 *
 * RockStor is distributed in the hope that it will be useful, but
 * WITHOUT ANY WARRANTY; without even the implied warranty of
 * MERCHANTABILITY or FITNESS FOR A PARTICULAR PURPOSE.  See the GNU
 * General Public License for more details.
 *
 * You should have received a copy of the GNU General Public License
 * along with this program. If not, see <http://www.gnu.org/licenses/>.
 *
 */
</script>
<div class="messages"></div>
<div class="pull-right">
<a class="btn btn-primary" href="#" id="js-snapshot-add"><i class="glyphicon glyphicon-edit "></i> Create</a>
<a class="btn btn-primary" href="#scheduled-tasks" ><i class="glyphicon glyphicon-tasks "></i> Schedule </a>
</div>
</br>
</br>
<% if (!snapshots.isEmpty()) { %>

 <table id="snapshots-table" class="table table-condensed table-bordered table-hover table-striped share-table tablesorter" summary="List of snapshots">
    <thead>
      <tr>
        <th>
          <input class="js-snapshot-select-all inline" type="checkbox" name="snapshot-select-all" ></input>
        </th>
        <th>Name</th>
        <th>Created on</th>
        <th>Share</th>
        <th>Visibility to user</th>
        <th>Writable</th>
        <th>Total Size</th>
	    <th>Exclusive Size</th>
        <th>Actions</th>
      </tr>
    </thead>
    <tbody>
      <% snapshots.each(function(snapshot, index) { %>
        <tr>
         <td>
          <% if (RockstorUtil.listContains(selectedSnapshots, 'name', snapshot.get('name'))) { %>
          <input class="js-snapshot-select inline" type="checkbox" name="snapshot-select" data-name="<%= snapshot.get('name') %>" data-id="<%= snapshot.get('id') %>" checked="checked"></input>
          <% } else { %>
          <input class="js-snapshot-select inline" type="checkbox" name="snapshot-select" data-name="<%= snapshot.get('name') %>" data-id="<%= snapshot.get('id') %>" ></input>
          <% } %>
          </td>
          <td><i class="glyphicon glyphicon-camera"></i> <%= snapshot.get('name') %></td>
          <td><%= moment(snapshot.get("toc")).format(RS_DATE_FORMAT) %></td>
          <% shares.each( function(share, index) { %>
        <%  if(snapshot.get('share')== share.get('id')){  %>
          <td><a href="#shares/<%= share.get('name') %>"> <%= share.get('name') %></a></td>
            <%     } %>
          <% }); %>

          <td>
            <% if (snapshot.get("uvisible")) { %>
              Visible
            <% } else { %>
              Hidden
            <% } %>
          </td>
          <td>
            <% if (snapshot.get("writable")) { %>
              Yes
            <% } else { %>
              No
            <% } %>
          </td>
          <td><%= humanize.filesize(snapshot.get('rusage')*1024) %></td>
	      <td><%= humanize.filesize(snapshot.get('eusage')*1024) %></td>
          <td>
	    <% if (snapshot.get("writable")) { %>
            <a class="js-snapshot-clone" href="#" data-name="<%= snapshot.get('name') %>"><i rel="tooltip" title="Clone snapshot" class="glyphicon glyphicon-book"></i></a>
	    <% } %>
	    <% shares.each( function(share, index) { %>
	    <%  if(snapshot.get('share')== share.get('id')){  %>
<<<<<<< HEAD
	      <a href="#" class="js-snapshot-delete" id="delete_snapshot_<%=snapshot.get('name') %>" data-name="<%= snapshot.get('name') %>" data-size="<%= humanize.filesize(snapshot.get('eusage')*1024) %>" data-share-name="<%= share.get('name') %>" data-action="delete" title="Delete snapshot"><i rel="tooltip" title="Delete snapshot" class="icon-trash"></i></a>
=======
	      <a href="#" class="js-snapshot-delete" id="delete_snapshot_<%=snapshot.get('name') %>" data-name="<%= snapshot.get('name') %>" data-size="<%= humanize.filesize(snapshot.get('e_usage')*1024) %>" data-share-name="<%= share.get('name') %>" data-action="delete" title="Delete snapshot"><i rel="tooltip" title="Delete snapshot" class="glyphicon glyphicon-trash"></i></a>
>>>>>>> 11cb0d39
	      <% } %>
	      <% }); %>
	       </td>
        </tr>
	  <% }); %>
    </tbody>    
  </table>
<div class="pagination-ph"></div>
<% } else { %>
  <div class="alert alert-warning"><h4>There are no snapshots to display</h4></div>
<% } %>

<div class="pull-left">
  <% if (!snapshots.isEmpty()) { %>
  <a class="btn btn-danger" href="#" id="js-snapshot-delete-multiple"><i class="glyphicon glyphicon-trash "></i> Delete</a>
  <% } %>
</div>
<|MERGE_RESOLUTION|>--- conflicted
+++ resolved
@@ -1,107 +1,103 @@
 <script>
-/*
- * Copyright (c) 2012-2013 RockStor, Inc. <http://rockstor.com>
- * This file is part of RockStor.
- *
- * RockStor is free software; you can redistribute it and/or modify
- * it under the terms of the GNU General Public License as published
- * by the Free Software Foundation; either version 2 of the License,
- * or (at your option) any later version.
- *
- * RockStor is distributed in the hope that it will be useful, but
- * WITHOUT ANY WARRANTY; without even the implied warranty of
- * MERCHANTABILITY or FITNESS FOR A PARTICULAR PURPOSE.  See the GNU
- * General Public License for more details.
- *
- * You should have received a copy of the GNU General Public License
- * along with this program. If not, see <http://www.gnu.org/licenses/>.
- *
- */
+  /*
+  * Copyright (c) 2012-2013 RockStor, Inc. <http://rockstor.com>
+    * This file is part of RockStor.
+    *
+    * RockStor is free software; you can redistribute it and/or modify
+    * it under the terms of the GNU General Public License as published
+    * by the Free Software Foundation; either version 2 of the License,
+    * or (at your option) any later version.
+    *
+    * RockStor is distributed in the hope that it will be useful, but
+    * WITHOUT ANY WARRANTY; without even the implied warranty of
+    * MERCHANTABILITY or FITNESS FOR A PARTICULAR PURPOSE.  See the GNU
+    * General Public License for more details.
+    *
+    * You should have received a copy of the GNU General Public License
+    * along with this program. If not, see <http://www.gnu.org/licenses/>.
+    *
+    */
 </script>
 <div class="messages"></div>
 <div class="pull-right">
-<a class="btn btn-primary" href="#" id="js-snapshot-add"><i class="glyphicon glyphicon-edit "></i> Create</a>
-<a class="btn btn-primary" href="#scheduled-tasks" ><i class="glyphicon glyphicon-tasks "></i> Schedule </a>
+  <a class="btn btn-primary" href="#" id="js-snapshot-add"><i class="glyphicon glyphicon-edit "></i> Create</a>
+  <a class="btn btn-primary" href="#scheduled-tasks" ><i class="glyphicon glyphicon-tasks "></i> Schedule </a>
 </div>
 </br>
 </br>
 <% if (!snapshots.isEmpty()) { %>
 
- <table id="snapshots-table" class="table table-condensed table-bordered table-hover table-striped share-table tablesorter" summary="List of snapshots">
-    <thead>
-      <tr>
-        <th>
-          <input class="js-snapshot-select-all inline" type="checkbox" name="snapshot-select-all" ></input>
-        </th>
-        <th>Name</th>
-        <th>Created on</th>
-        <th>Share</th>
-        <th>Visibility to user</th>
-        <th>Writable</th>
-        <th>Total Size</th>
-	    <th>Exclusive Size</th>
-        <th>Actions</th>
-      </tr>
-    </thead>
-    <tbody>
-      <% snapshots.each(function(snapshot, index) { %>
-        <tr>
-         <td>
-          <% if (RockstorUtil.listContains(selectedSnapshots, 'name', snapshot.get('name'))) { %>
-          <input class="js-snapshot-select inline" type="checkbox" name="snapshot-select" data-name="<%= snapshot.get('name') %>" data-id="<%= snapshot.get('id') %>" checked="checked"></input>
-          <% } else { %>
-          <input class="js-snapshot-select inline" type="checkbox" name="snapshot-select" data-name="<%= snapshot.get('name') %>" data-id="<%= snapshot.get('id') %>" ></input>
-          <% } %>
-          </td>
-          <td><i class="glyphicon glyphicon-camera"></i> <%= snapshot.get('name') %></td>
-          <td><%= moment(snapshot.get("toc")).format(RS_DATE_FORMAT) %></td>
-          <% shares.each( function(share, index) { %>
-        <%  if(snapshot.get('share')== share.get('id')){  %>
-          <td><a href="#shares/<%= share.get('name') %>"> <%= share.get('name') %></a></td>
-            <%     } %>
-          <% }); %>
+<table id="snapshots-table" class="table table-condensed table-bordered table-hover table-striped share-table tablesorter" summary="List of snapshots">
+  <thead>
+    <tr>
+      <th>
+        <input class="js-snapshot-select-all inline" type="checkbox" name="snapshot-select-all" ></input>
+      </th>
+      <th>Name</th>
+      <th>Created on</th>
+      <th>Share</th>
+      <th>Visibility to user</th>
+      <th>Writable</th>
+      <th>Total Size</th>
+      <th>Exclusive Size</th>
+      <th>Actions</th>
+    </tr>
+  </thead>
+  <tbody>
+    <% snapshots.each(function(snapshot, index) { %>
+    <tr>
+      <td>
+        <% if (RockstorUtil.listContains(selectedSnapshots, 'name', snapshot.get('name'))) { %>
+        <input class="js-snapshot-select inline" type="checkbox" name="snapshot-select" data-name="<%= snapshot.get('name') %>" data-id="<%= snapshot.get('id') %>" checked="checked"></input>
+        <% } else { %>
+        <input class="js-snapshot-select inline" type="checkbox" name="snapshot-select" data-name="<%= snapshot.get('name') %>" data-id="<%= snapshot.get('id') %>" ></input>
+        <% } %>
+      </td>
+      <td><i class="glyphicon glyphicon-camera"></i> <%= snapshot.get('name') %></td>
+      <td><%= moment(snapshot.get("toc")).format(RS_DATE_FORMAT) %></td>
+      <% shares.each( function(share, index) { %>
+      <%  if(snapshot.get('share')== share.get('id')){  %>
+      <td><a href="#shares/<%= share.get('name') %>"> <%= share.get('name') %></a></td>
+      <%     } %>
+      <% }); %>
 
-          <td>
-            <% if (snapshot.get("uvisible")) { %>
-              Visible
-            <% } else { %>
-              Hidden
-            <% } %>
-          </td>
-          <td>
-            <% if (snapshot.get("writable")) { %>
-              Yes
-            <% } else { %>
-              No
-            <% } %>
-          </td>
-          <td><%= humanize.filesize(snapshot.get('rusage')*1024) %></td>
-	      <td><%= humanize.filesize(snapshot.get('eusage')*1024) %></td>
-          <td>
-	    <% if (snapshot.get("writable")) { %>
-            <a class="js-snapshot-clone" href="#" data-name="<%= snapshot.get('name') %>"><i rel="tooltip" title="Clone snapshot" class="glyphicon glyphicon-book"></i></a>
-	    <% } %>
-	    <% shares.each( function(share, index) { %>
-	    <%  if(snapshot.get('share')== share.get('id')){  %>
-<<<<<<< HEAD
-	      <a href="#" class="js-snapshot-delete" id="delete_snapshot_<%=snapshot.get('name') %>" data-name="<%= snapshot.get('name') %>" data-size="<%= humanize.filesize(snapshot.get('eusage')*1024) %>" data-share-name="<%= share.get('name') %>" data-action="delete" title="Delete snapshot"><i rel="tooltip" title="Delete snapshot" class="icon-trash"></i></a>
-=======
-	      <a href="#" class="js-snapshot-delete" id="delete_snapshot_<%=snapshot.get('name') %>" data-name="<%= snapshot.get('name') %>" data-size="<%= humanize.filesize(snapshot.get('e_usage')*1024) %>" data-share-name="<%= share.get('name') %>" data-action="delete" title="Delete snapshot"><i rel="tooltip" title="Delete snapshot" class="glyphicon glyphicon-trash"></i></a>
->>>>>>> 11cb0d39
-	      <% } %>
-	      <% }); %>
-	       </td>
-        </tr>
-	  <% }); %>
-    </tbody>    
-  </table>
+      <td>
+        <% if (snapshot.get("uvisible")) { %>
+        Visible
+        <% } else { %>
+        Hidden
+        <% } %>
+      </td>
+      <td>
+        <% if (snapshot.get("writable")) { %>
+        Yes
+        <% } else { %>
+        No
+        <% } %>
+      </td>
+      <td><%= humanize.filesize(snapshot.get('rusage')*1024) %></td>
+      <td><%= humanize.filesize(snapshot.get('eusage')*1024) %></td>
+      <td>
+	<% if (snapshot.get("writable")) { %>
+        <a class="js-snapshot-clone" href="#" data-name="<%= snapshot.get('name') %>"><i rel="tooltip" title="Clone snapshot" class="glyphicon glyphicon-book"></i></a>
+	<% } %>
+	<% shares.each( function(share, index) { %>
+	<%  if(snapshot.get('share')== share.get('id')){  %>
+	<a href="#" class="js-snapshot-delete" id="delete_snapshot_<%=snapshot.get('name') %>" data-name="<%= snapshot.get('name') %>" data-size="<%= humanize.filesize(snapshot.get('eusage')*1024) %>" data-share-name="<%= share.get('name') %>" data-action="delete" title="Delete snapshot"><i rel="tooltip" title="Delete snapshot" class="glyphicon glyphicon-trash"></i></a>
+	<% } %>
+	<% }); %>
+      </td>
+    </tr>
+    <% }); %>
+  </tbody>
+</table>
 <div class="pagination-ph"></div>
 <% } else { %>
-  <div class="alert alert-warning"><h4>There are no snapshots to display</h4></div>
+<div class="alert alert-warning"><h4>There are no snapshots to display</h4></div>
 <% } %>
 
 <div class="pull-left">
   <% if (!snapshots.isEmpty()) { %>
   <a class="btn btn-danger" href="#" id="js-snapshot-delete-multiple"><i class="glyphicon glyphicon-trash "></i> Delete</a>
   <% } %>
-</div>
+</div>