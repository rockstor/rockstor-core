--- conflicted
+++ resolved
@@ -129,9 +129,8 @@
     </div>
   </div>
 
-<<<<<<< HEAD
   <div id="smartattributes">
-      <div class="row">
+    <div class="row">
 	<table id="smartattributes-table" class="table table-condensed table-bordered table-hover table-striped tablesorter" summary="List of S.M.A.R.T attributes">
 	  <thead>
 	    <tr>
@@ -161,6 +160,8 @@
 		<td>{{attribute.updated}}</td>
 		<td>{{attribute.flag}}</td>
 	      </tr>
+	      {{else}}
+	      <h3>No S.M.A.R.T Attributes found (ATA/SATA only)</h3>
 	    {{/each}}
 	  </tbody>
 	</table>
@@ -186,6 +187,8 @@
 	      <td>{{capability.flag}}</td>
 	      <td>{{capability.capabilities}}</td>
 	    </tr>
+	    {{else}}
+	    <h3>No S.M.A.R.T Capabilities found (ATA/SATA only)</h3>
 	  {{/each}}
 	</tbody>
       </table>
@@ -220,132 +223,16 @@
 	  {{/each}}
 	</tbody>
       </table>
-      {{#each errorlog as |log|}}
+      {{#if errorlog.count}}
+      <h3>Raw S.M.A.R.T error log</h3>
+      <pre>
+	{{#each errorlog as |log|}}
         {{log.line}}<br>
-      {{/each}}
-       {{/if}}
-    </div>
-=======
-	<div id="smartattributes">
-		<div class="row">
-			<% if (attributes.length == 0) { %>
-			<h3>No S.M.A.R.T Attributes found (ATA/SATA only)</h3>
-			<% } else { %>
-			<table id="smartattributes-table"
-						 class="table table-condensed table-bordered table-hover table-striped tablesorter"
-						 summary="List of S.M.A.R.T attributes">
-				<thead>
-				<tr>
-					<th>Id</th>
-					<th>Name</th>
-					<th>Failed</th>
-					<th>Norm-ed Value</th>
-					<th>Worst</th>
-					<th>Threshold</th>
-					<th>Raw Value</th>
-					<th>Type</th>
-					<th>Updated</th>
-					<th>Flag</th>
-				</tr>
-				</thead>
-				<tbody>
-				<% attributes.forEach(function(attribute) { %>
-				<tr>
-					<td><%= attribute.aid %></td>
-					<td><%= attribute.name %></td>
-					<td><%= attribute.failed %></td>
-					<td><%= attribute.normed_value %></td>
-					<td><%= attribute.worst %></td>
-					<td><%= attribute.threshold %></td>
-					<td><%= attribute.raw_value %></td>
-					<td><%= attribute.atype %></td>
-					<td><%= attribute.updated %></td>
-					<td><%= attribute.flag %></td>
-				</tr>
-				<% }); %> <!-- attributes.forEach -->
-				</tbody>
-			</table>
-			<% } %> <!-- attributes.length -->
-		</div>
-	</div>
-
-	<div id="smartcapabilities">
-		<div class="row">
-			<% if (capabilities.length == 0) { %>
-			<h3>No S.M.A.R.T Capabilities found (ATA/SATA only)</h3>
-			<% } else { %>
-			<table id="smartcapabilites-table"
-						 class="table table-condensed table-bordered table-hover table-striped tablesorter"
-						 summary="Table of S.M.A.R.T capabilities">
-				<thead>
-				<tr>
-					<th>Id</th>
-					<th>Name</th>
-					<th>Flag</th>
-					<th>Capabilities</th>
-				</tr>
-				</thead>
-				<tbody>
-				<% capabilities.forEach(function(capability) { %>
-				<tr>
-					<td><%= capability.id %></td>
-					<td><%= capability.name %></td>
-					<td><%= capability.flag %></td>
-					<td><%= capability.capabilities %></td>
-				</tr>
-				<% }); %> <!-- capabilities.forEach  -->
-				</tbody>
-			</table>
-			<% } %> <!-- capabilities.length -->
-		</div>
-	</div>
-
-  <div id="smarterrorlogs">
-    <div class="row">
-      <% if (errorlogsummary.length == 0) { %>
-        <% if (errorlog.length < 5) { %> <!-- No errors and empty raw log -->
-          <h3>There are no errors.</h3>
-        <% } else { %> <!-- no summary but something in raw log -->
-          <h3>No error summary available, please see the raw log below</h3>
-        <% } %>
-      <% } else { %> <!-- we do have a summary so create and populate it -->
-      <p><%= errorlog[0].line %></p>
-      <p><%= errorlog[1].line %></p>
-      <table id="smarterrorlogsummary-table"
-             class="table table-condensed table-bordered table-hover table-striped tablesorter"
-             summary="Table of S.M.A.R.T error log summary">
-        <thead>
-        <tr>
-          <th>Error #</th>
-          <th>Lifetime hours</th>
-          <th>State</th>
-          <th>Type</th>
-          <th>Details</th>
-        </tr>
-        </thead>
-        <tbody>
-        <% errorlogsummary.forEach(function(summary) { %>
-        <tr>
-          <td><%= summary.error_num %></td>
-          <td><%= summary.lifetime_hours %></td>
-          <td><%= summary.state %></td>
-          <td><%= summary.etype %></td>
-          <td><%= summary.details %></td>
-        </tr>
-        <% }); %> <!-- errorlogsummary.forEach  -->
-        </tbody>
-      </table>
-      <% } %> <!-- (errorlogsummary.length == 0) else clause -->
-        <% if (errorlog.length > 4) { %>
-          <h3>Raw S.M.A.R.T error log</h3>
-          <pre>
-          <% errorlog.forEach(function(log) { %>
-            <%= log.line %>
-          <% }); %> <!-- errorlog.forEach -->
-          </pre>
-        <% } %> <!-- if (errorlog.length test) -->
-    </div> <!-- class="row" -->
->>>>>>> 3907f044
+	{{/each}}
+	{{/if}}
+      </pre>
+      {{/if}}
+    </div>
   </div>
 
   <div id="smarttestlogs">
@@ -378,19 +265,12 @@
 	  {{/each}}
 	</tbody>
       </table>
-<<<<<<< HEAD
-      {{#each testlogdetail as |detail|}}
-      {{detail.line}}<br>
-      {{/each}}
+      <pre>
+	{{#each testlogdetail as |detail|}}
+	{{detail.line}}<br>
+	{{/each}}
+      </pre>
       {{/if}}
-=======
-			<pre>
-      <% testlogdetail.forEach(function(detail) { %>
-      <%= detail.line %>
-      <% }); %>
-      <% } %>
-			</pre>
->>>>>>> 3907f044
     </div>
   </div>
 
@@ -418,9 +298,9 @@
 	      <label class="control-label" for="test_type">Test Type </label>
 	      <div class="">
 		<select id="test_name" name="test_name" title="select the test you want to run">
-		  {{! <% for (t in tests) { %>
-          <option value="<%= t %>"><%= t %>    (Estimated duration: <%= tests[t] %>)</option>
-          <% } %> }}
+		  {{#each tests}}
+		  <option value="{{@key}}">{{@key}}    (Estimated duration: {{this}})</option>
+		  {{/each}}
 		</select>
 	      </div>
 	    </div>
