<h3>System</h3>
<ul class="side">
  <% if (selected == "services") { %>
  <li><a href="#services" class="selected"><i class="glyphicon glyphicon-cog"></i> Services</span></a></li>

<<<<<<< HEAD
<% } else { %>
<li><a href="#services"><i class="glyphicon glyphicon-cog"></i> Services</span></a></li>
<% } %>
<li>
  <div class="subnav">
    <i class="glyphicon glyphicon-user"></i> Identity
    <ul>
      <% if (selected == "users") { %>
      <li><a href="#users" class="selected"><i class="fa fa-user"></i> Users</span></a></li>
      <% } else { %>
<li><a href="#users"><i class="fa fa-user"></i> Users</span></a></li>
<% } %>
<% if (selected == "groups") { %>
<li><a href="#groups" class="selected"><i class="fa fa-group"></i> Groups</span></a></li>
<% } else { %>
<li><a href="#groups"><i class="fa fa-group"></i> Groups</span></a></li>
<% } %>
<% if (selected == "access-keys") { %>
<li><a href="#access-keys" class="selected"><i class="fa fa-key"></i> Access Keys</span></a></li>
<% } else { %>
<li><a href="#access-keys"><i class="fa fa-key"></i> Access Keys</span></a></li>
<% } %>
</ul>
</div>
</li>
<% if (selected == "network") { %>
<li><a href="#network" class="selected"><i class="glyphicon glyphicon-signal"></i> Network Interfaces</span></a></li>
<% } else { %>
<li><a href="#network"><i class="glyphicon glyphicon-signal"></i> Network Interfaces</span></a></li>
<% } %>
<% if (selected == "scheduled-tasks") { %>
<li><a href="#scheduled-tasks" class="selected"><i class="glyphicon glyphicon-tasks "></i> Scheduled Tasks</span></a></li>
<% } else { %>
<li><a href="#scheduled-tasks"><i class="glyphicon glyphicon-tasks"></i> Scheduled Tasks</span></a></li>
<% } %>
<% if (selected == "version") { %>
<li><a href="#version" class="selected"><i class="glyphicon glyphicon-arrow-up "></i> Software Update</span></a></li>
<% } else { %>
<li><a href="#version"><i class="glyphicon glyphicon-arrow-up"></i> Software Update</span></a></li>
<% } %>
<% if (selected == "appliances") { %>
<li><a href="#appliances" class="selected"><i class="fa fa-desktop"></i> Appliances</span></a></li>
<% } else { %>
<li><a href="#appliances"><i class="fa fa-desktop"></i> Appliances</span></a></li>
<% } %>
<% if (selected == "update-certificate") { %>
<li><a href="#update-certificate" class="selected"><i class="fa fa-certificate"></i> Update Certificate</span></a></li>
<% } else { %>
<li><a href="#update-certificate"><i class="fa fa-certificate"></i> Update Certificate</span></a></li>
<% } %>
<% if (selected == "config-backup") { %>
<li><a href="#config-backup" class="selected"><i class="glyphicon glyphicon-floppy-save"></i> Config Backups</span></a></li>
<% } else { %>
<li><a href="#config-backup"><i class="glyphicon glyphicon-floppy-save"></i> Config Backups</span></a></li>
<% } %>
</ul>
=======
  <% } else { %>
    <li><a href="#services"><i class="icon-cog"></i> Services</span></a></li>
  <% } %>
  <li>
    <div class="subnav">
      <i class="icon-user"></i> Identity
      <ul>
        <% if (selected == "users") { %>
          <li><a href="#users" class="selected"><i class="fa fa-user"></i> Users</span></a></li>
        <% } else { %>
          <li><a href="#users"><i class="fa fa-user"></i> Users</span></a></li>
        <% } %>
	<% if (selected == "groups") { %>
	  <li><a href="#groups" class="selected"><i class="fa fa-group"></i> Groups</span></a></li>
	<% } else { %>
	  <li><a href="#groups"><i class="fa fa-group"></i> Groups</span></a></li>
	<% } %>
        <% if (selected == "access-keys") { %>
          <li><a href="#access-keys" class="selected"><i class="fa fa-key"></i> Access Keys</span></a></li>
        <% } else { %>
          <li><a href="#access-keys"><i class="fa fa-key"></i> Access Keys</span></a></li>
        <% } %>
      </ul>
    </div>
  </li>
  <% if (selected == "network") { %>
    <li><a href="#network" class="selected"><i class="icon-signal"></i> Network Interfaces</span></a></li>
<% } else { %>
  <li><a href="#network"><i class="icon-signal"></i> Network Interfaces</span></a></li>
  <% } %>
  <% if (selected == "scheduled-tasks") { %>
    <li><a href="#scheduled-tasks" class="selected"><i class="icon-tasks icon-white"></i> Scheduled Tasks</span></a></li>
<% } else { %>
  <li><a href="#scheduled-tasks"><i class="icon-tasks"></i> Scheduled Tasks</span></a></li>
  <% } %>
  <% if (selected == "version") { %>
    <li><a href="#version" class="selected"><i class="icon-arrow-up icon-white"></i> Software Update</span></a></li>
<% } else { %>
  <li><a href="#version"><i class="icon-arrow-up"></i> Software Update</span></a></li>
  <% } %>
  <% if (selected == "appliances") { %>
    <li><a href="#appliances" class="selected"><i class="fa fa-desktop"></i> Appliances</span></a></li>
<% } else { %>
  <li><a href="#appliances"><i class="fa fa-desktop"></i> Appliances</span></a></li>
  <% } %>
  <% if (selected == "update-certificate") { %>
    <li><a href="#update-certificate" class="selected"><i class="fa fa-desktop"></i>Update Certificate</span></a></li>
<% } else { %>
  <li><a href="#update-certificate"><i class="fa fa-desktop"></i> Update Certificate</span></a></li>
  <% } %>
  <% if (selected == "email") { %>
  <li><a href="#email" class="selected"><i class="fa fa-envelope"></i>Email</span></a></li>
<% } else { %>
<li><a href="#email"><i class="fa fa-envelope"></i> Email</span></a></li>
<% } %>
</ul>
>>>>>>> 758ba99c
<|MERGE_RESOLUTION|>--- conflicted
+++ resolved
@@ -3,7 +3,6 @@
   <% if (selected == "services") { %>
   <li><a href="#services" class="selected"><i class="glyphicon glyphicon-cog"></i> Services</span></a></li>
 
-<<<<<<< HEAD
 <% } else { %>
 <li><a href="#services"><i class="glyphicon glyphicon-cog"></i> Services</span></a></li>
 <% } %>
@@ -59,62 +58,9 @@
 <% } else { %>
 <li><a href="#config-backup"><i class="glyphicon glyphicon-floppy-save"></i> Config Backups</span></a></li>
 <% } %>
-</ul>
-=======
-  <% } else { %>
-    <li><a href="#services"><i class="icon-cog"></i> Services</span></a></li>
-  <% } %>
-  <li>
-    <div class="subnav">
-      <i class="icon-user"></i> Identity
-      <ul>
-        <% if (selected == "users") { %>
-          <li><a href="#users" class="selected"><i class="fa fa-user"></i> Users</span></a></li>
-        <% } else { %>
-          <li><a href="#users"><i class="fa fa-user"></i> Users</span></a></li>
-        <% } %>
-	<% if (selected == "groups") { %>
-	  <li><a href="#groups" class="selected"><i class="fa fa-group"></i> Groups</span></a></li>
-	<% } else { %>
-	  <li><a href="#groups"><i class="fa fa-group"></i> Groups</span></a></li>
-	<% } %>
-        <% if (selected == "access-keys") { %>
-          <li><a href="#access-keys" class="selected"><i class="fa fa-key"></i> Access Keys</span></a></li>
-        <% } else { %>
-          <li><a href="#access-keys"><i class="fa fa-key"></i> Access Keys</span></a></li>
-        <% } %>
-      </ul>
-    </div>
-  </li>
-  <% if (selected == "network") { %>
-    <li><a href="#network" class="selected"><i class="icon-signal"></i> Network Interfaces</span></a></li>
-<% } else { %>
-  <li><a href="#network"><i class="icon-signal"></i> Network Interfaces</span></a></li>
-  <% } %>
-  <% if (selected == "scheduled-tasks") { %>
-    <li><a href="#scheduled-tasks" class="selected"><i class="icon-tasks icon-white"></i> Scheduled Tasks</span></a></li>
-<% } else { %>
-  <li><a href="#scheduled-tasks"><i class="icon-tasks"></i> Scheduled Tasks</span></a></li>
-  <% } %>
-  <% if (selected == "version") { %>
-    <li><a href="#version" class="selected"><i class="icon-arrow-up icon-white"></i> Software Update</span></a></li>
-<% } else { %>
-  <li><a href="#version"><i class="icon-arrow-up"></i> Software Update</span></a></li>
-  <% } %>
-  <% if (selected == "appliances") { %>
-    <li><a href="#appliances" class="selected"><i class="fa fa-desktop"></i> Appliances</span></a></li>
-<% } else { %>
-  <li><a href="#appliances"><i class="fa fa-desktop"></i> Appliances</span></a></li>
-  <% } %>
-  <% if (selected == "update-certificate") { %>
-    <li><a href="#update-certificate" class="selected"><i class="fa fa-desktop"></i>Update Certificate</span></a></li>
-<% } else { %>
-  <li><a href="#update-certificate"><i class="fa fa-desktop"></i> Update Certificate</span></a></li>
-  <% } %>
-  <% if (selected == "email") { %>
-  <li><a href="#email" class="selected"><i class="fa fa-envelope"></i>Email</span></a></li>
+<% if (selected == "email") { %>
+<li><a href="#email" class="selected"><i class="fa fa-envelope"></i>Email</span></a></li>
 <% } else { %>
 <li><a href="#email"><i class="fa fa-envelope"></i> Email</span></a></li>
 <% } %>
-</ul>
->>>>>>> 758ba99c
+</ul>