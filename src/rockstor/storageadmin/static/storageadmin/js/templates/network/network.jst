<script>
/*
 * Copyright (c) 2012-2013 RockStor, Inc. <http://rockstor.com>
 * This file is part of RockStor.
 *
 * RockStor is free software; you can redistribute it and/or modify
 * it under the terms of the GNU General Public License as published
 * by the Free Software Foundation; either version 2 of the License,
 * or (at your option) any later version.
 *
 * RockStor is distributed in the hope that it will be useful, but
 * WITHOUT ANY WARRANTY; without even the implied warranty of
 * MERCHANTABILITY or FITNESS FOR A PARTICULAR PURPOSE.  See the GNU
 * General Public License for more details.
 *
 * You should have received a copy of the GNU General Public License
 * along with this program. If not, see <http://www.gnu.org/licenses/>.
 *
 */
</script>


<!-- Module Body -->
<div class="row">
  <div class="col-md-12">
    <div class="messages"></div>
    <!-- Content -->
    <h3>Network Connections</h3>
    <table id="networks2-table" class="table table-bordered table-striped share-table data-table" width="100%" summary="List of network connections">
      <thead>
        <tr>
          <th></th>
          <th scope="col" abbr="Name">Name</th>
    	  <th scope="col" abbr="UUID">UUID</th>
    	  <th scope="col" abbr="Type">Type</th>
    	  <th scope="col" abbr="State">State</th>
    	  <th scope="col" abbr="Method">Connection method</th>
          <th scope="col" abbr="Address">IP Address</th>
          <th scope="col" abbr="Gateway">Gateway</th>
          <th scope="col" abbr="DNS">DNS Servers</th>
          <th scope="col" abbr="DNS Search">DNS Search Domains</th>
        </tr>
      </thead>
	  <tbody>
	  {{!-- working static html table <tr>
	   <td><a data-action="link"><i class="glyphicon glyphicon-list"></i></a>&nbsp;</td>
	  </tr>
	  <tr id="tester" style="display:none">
<<<<<<< HEAD
      <td><table class="table table-bordered">
=======
      <td><table id="hiddenChildRow" class="table table-bordered">
>>>>>>> 83e93e5b
            <tr>
                <td>Name</td>
                <td>Age</td>
            </tr>
            <tr>
            <td>Priya</td>
            <td>26</td>
            </tr>
            <tr>
            <td>Suman</td>
            <td>33</td>
            </tr>
        </table></td>
      </tr> working static html table --}}

	  {{#each parent_connections}}
<<<<<<< HEAD
	   <tr id="{{this.uuid}}">
	        <td id="childRowToggler_{{this.id}}"><a data-action="subtreeToggle" data-id="{{this.id}}"><i class="glyphicon glyphicon-plus"></i></a></td>
=======
	  <tr id="{{this.uuid}}">
	        <td id="childRowToggler" class="cont"><a data-action="link" data-id="{{this.uuid}}"><i class="glyphicon glyphicon-plus"></i></a></td>
>>>>>>> 83e93e5b
    	    <td>{{this.name}}</a>&nbsp;&nbsp; <a href="#network/edit/{{this.id}}"><i class="glyphicon glyphicon-pencil"></i></a>
            <a id="{{this.id}}" data-action="delete" rel="tooltip" title="Delete connection"><i class="glyphicon glyphicon-trash"></i></a></td>
    	    <td>{{this.uuid}}</td>
    	    <td>{{this.ctype}} {{#if this.team_profile}}[{{this.team_profile}}]{{/if}}{{#if this.bond_profile}}[{{this.bond_profile}}]{{/if}}</td>
    	    <td>{{this.state}}&nbsp;&nbsp;
        	    <input type="checkbox" data-connection-id="{{this.id}}" data-name="{{this.name}}" data-size="mini" {{getState this.state}}>
        	    <div class="command-status" data-connection-id="{{this.id}}">&nbsp;</div>
                <div class="simple-overlay" id="{{this.id}}-err-popup"><div class="overlay-content"></div></div>
            </td>
    	    <td>{{this.ipv4_method}}</td>
    	    <td>{{this.ipv4_addresses}}</td>
    	    <td>{{this.ipv4_gw}}</td>
    	    <td>{{this.ipv4_dns}}</td>
    	    <td>{{this.ipv4_dns_search}}</td>
	  </tr>
<<<<<<< HEAD

	  <tr id="hiddenChildRow_{{this.id}}" style="display:none;">
       <td>{{!-- start of the child table --}}
            {{#hasChildren this}}
=======
	  <tr id="hiddenChildRow" style="display:none">
      <td><table class="table table-bordered">
            <tr>
                <td>Name</td>
                <td>Age</td>
            </tr>
            <tr>
            <td>Priya</td>
            <td>26</td>
            </tr>
            <tr>
            <td>Suman</td>
            <td>33</td>
            </tr>
        </table></td>
      </tr>
	  {{!--<tr id="hiddenChildRow1" style="display:none;"> --}}
       {{!--<td>--}}{{!-- start of the child table --}}  
            {{!-- {{#hasChildren this}}
>>>>>>> 83e93e5b
                {{#if this.team_profile}}
                  <h4>Team Profile: {{this.team_profile}}</h4>
                {{/if}}
                {{#if this.bond_profile}}
                  <h4>Bond Profile: {{this.bond_profile}}</h4>
                {{/if}}
                <p>member Connections</p>
                <table class="table table-bordered">
                  <tr>
                    <th>Name</th>
                    <th>UUID</th>
                    <th>Type</th>
                    <th>State</th>
                  </tr>
                  {{#each ../child_connections}}
                      <tr>
                        <td>{{this.name}}</td>
                        <td>{{this.uuid}}</td>
                        <td>{{this.ctype}}</td>
                        <td>{{this.state}}</td>
                      </tr>
                  {{/each}}
                </table>
            {{/hasChildren}}
                <p>member Devices</p>
                <table class="table table-bordered">
                    <tr>
                          <th>Name</th>
                          <th>Type</th>
                          <th>MAC Address</th>
                          <th>MTU</th>
                          <th>State</th>
                          <th>Member of</th>
                    </tr>
                    {{#each ../devices}}
                        {{#if (belongsToConnection ../this.id this.connection)}}
                     <tr>
                           <td>{{this.name}}</td>
                           <td>{{this.dtype}}</td>
                           <td>{{this.mac}}</td>
                           <td>{{this.mtu}}</td>
                           <td>{{this.state}}</td>
                           <td>{{this.cname}}</td>
                     </tr>
                        {{/if}}
                     {{/each}}
<<<<<<< HEAD
                 </table>
        </td>
      </tr>{{!-- end of the child table --}}
=======
                 </table> 
        </td> --}}
      {{!--</tr>--}}{{!-- end of the child table --}}
>>>>>>> 83e93e5b
	  {{/each}}
	</tbody>
    </table>
    <a href="#network/add" id="add-connection" class="btn btn-primary"> Add Connection</a><br><br>
    <h3>Network Devices</h3>
    <table id="network-devices-table" class="table table-bordered table-striped share-table data-table" width="100%" summary="List of network devices/interfaces">
      <thead>
	<tr>
	  <th scope="col" abbr="Name">Name</th>
	  <th scope="col" abbr="Type">Type</th>
	  <th scope="col" abbr="Mac">MAC Address</th>
	  <th scope="col" abbr="MTU">MTU</th>
	  <th scope="col" abbr="State">State</th>
	  <th scope="col" abbr="Connection">Member of</th>
	</tr>
      </thead>
      <tbody>
	{{#each devices}}
	<tr id="{{this.name}}">
	  <td>{{this.name}}</td>
	  <td>{{this.dtype}}</td>
	  <td>{{this.mac}}</td>
	  <td>{{this.mtu}}</td>
	  <td>{{this.state}}</td>
	  <td>{{this.cname}}</td>
	</tr>
	{{/each}}
      </tbody>
    </table>

  </div> <!-- col-md-12 -->
</div> <!-- row -->





<|MERGE_RESOLUTION|>--- conflicted
+++ resolved
@@ -46,11 +46,7 @@
 	   <td><a data-action="link"><i class="glyphicon glyphicon-list"></i></a>&nbsp;</td>
 	  </tr>
 	  <tr id="tester" style="display:none">
-<<<<<<< HEAD
-      <td><table class="table table-bordered">
-=======
       <td><table id="hiddenChildRow" class="table table-bordered">
->>>>>>> 83e93e5b
             <tr>
                 <td>Name</td>
                 <td>Age</td>
@@ -67,13 +63,8 @@
       </tr> working static html table --}}
 
 	  {{#each parent_connections}}
-<<<<<<< HEAD
 	   <tr id="{{this.uuid}}">
 	        <td id="childRowToggler_{{this.id}}"><a data-action="subtreeToggle" data-id="{{this.id}}"><i class="glyphicon glyphicon-plus"></i></a></td>
-=======
-	  <tr id="{{this.uuid}}">
-	        <td id="childRowToggler" class="cont"><a data-action="link" data-id="{{this.uuid}}"><i class="glyphicon glyphicon-plus"></i></a></td>
->>>>>>> 83e93e5b
     	    <td>{{this.name}}</a>&nbsp;&nbsp; <a href="#network/edit/{{this.id}}"><i class="glyphicon glyphicon-pencil"></i></a>
             <a id="{{this.id}}" data-action="delete" rel="tooltip" title="Delete connection"><i class="glyphicon glyphicon-trash"></i></a></td>
     	    <td>{{this.uuid}}</td>
@@ -89,33 +80,10 @@
     	    <td>{{this.ipv4_dns}}</td>
     	    <td>{{this.ipv4_dns_search}}</td>
 	  </tr>
-<<<<<<< HEAD
-
 	  <tr id="hiddenChildRow_{{this.id}}" style="display:none;">
        <td>{{!-- start of the child table --}}
-            {{#hasChildren this}}
-=======
-	  <tr id="hiddenChildRow" style="display:none">
-      <td><table class="table table-bordered">
-            <tr>
-                <td>Name</td>
-                <td>Age</td>
-            </tr>
-            <tr>
-            <td>Priya</td>
-            <td>26</td>
-            </tr>
-            <tr>
-            <td>Suman</td>
-            <td>33</td>
-            </tr>
-        </table></td>
-      </tr>
-	  {{!--<tr id="hiddenChildRow1" style="display:none;"> --}}
-       {{!--<td>--}}{{!-- start of the child table --}}  
-            {{!-- {{#hasChildren this}}
->>>>>>> 83e93e5b
-                {{#if this.team_profile}}
+         {{#hasChildren this}}
+         {{#if this.team_profile}}
                   <h4>Team Profile: {{this.team_profile}}</h4>
                 {{/if}}
                 {{#if this.bond_profile}}
@@ -161,15 +129,9 @@
                      </tr>
                         {{/if}}
                      {{/each}}
-<<<<<<< HEAD
                  </table>
         </td>
       </tr>{{!-- end of the child table --}}
-=======
-                 </table> 
-        </td> --}}
-      {{!--</tr>--}}{{!-- end of the child table --}}
->>>>>>> 83e93e5b
 	  {{/each}}
 	</tbody>
     </table>
@@ -201,9 +163,4 @@
     </table>
 
   </div> <!-- col-md-12 -->
-</div> <!-- row -->
-
-
-
-
-
+</div> <!-- row -->