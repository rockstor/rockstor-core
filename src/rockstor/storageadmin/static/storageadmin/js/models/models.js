/*
 *
 * @licstart  The following is the entire license notice for the
 * JavaScript code in this page.
 *
 * Copyright (c) 2012-2013 RockStor, Inc. <http://rockstor.com>
 * This file is part of RockStor.
 *
 * RockStor is free software; you can redistribute it and/or modify
 * it under the terms of the GNU General Public License as published
 * by the Free Software Foundation; either version 2 of the License,
 * or (at your option) any later version.
 *
 * RockStor is distributed in the hope that it will be useful, but
 * WITHOUT ANY WARRANTY; without even the implied warranty of
 * MERCHANTABILITY or FITNESS FOR A PARTICULAR PURPOSE.  See the GNU
 * General Public License for more details.
 *
 * You should have received a copy of the GNU General Public License
 * along with this program. If not, see <http://www.gnu.org/licenses/>.
 *
 * @licend  The above is the entire license notice
 * for the JavaScript code in this page.
 *
 */

// Models and Collections
var Setup = Backbone.Model.extend({

});

var Disk = Backbone.Model.extend({
  url: function() {
    return '/api/disks/' + this.get('diskName');
  },
  available: function() {
    return _.isNull(this.get('pool')) && !this.get('parted') && !this.get('offline') && _.isNull(this.get('btrfs_uuid'));
  }
});
var DiskCollection = RockStorPaginatedCollection.extend({
  model: Disk,
  baseUrl: '/api/disks',
});

var Pool = Backbone.Model.extend({
  url: function() {
    return '/api/pools/' + this.get('poolName') + '/';
  },
  sizeGB: function() {
    return this.get('size') / (1024*1024);
  },
  freeGB: function() {
    return this.get('free') / (1024*1024);
  },
  usedGB: function() {
    return (this.get('size') - this.get('free')) / (1024*1024);
  }
});

var PoolCollection = RockStorPaginatedCollection.extend({
  model: Pool,
  baseUrl: '/api/pools'
});

var SupportCase = Backbone.Model.extend({
	  url: function() {
	    return '/api/support/' + this.get('supportCaseId') + '/';
	  }
	});

var SupportCaseCollection = Backbone.Collection.extend({
	  model: SupportCase,
	  url: '/api/support'
});

var Share = Backbone.Model.extend({
  url: function() {
    return '/api/shares/' + this.get('shareName');
  }
});

var ShareCollection = RockStorPaginatedCollection.extend({
  model: Share,
  baseUrl: '/api/shares'
});

var Image = Backbone.Model.extend({
	  url: function() {
	    return '/api/rockons/' ;
	  }
	});

var ImageCollection = RockStorPaginatedCollection.extend({
	model: Image,
  baseUrl: '/api/rockons/docker/images'
});

var Container = Backbone.Model.extend({
	  url: function() {
	    return '/api/rockons/' ;
	  }
	});

var ContainerCollection = RockStorPaginatedCollection.extend({
	model: Image,
baseUrl: '/api/rockons/docker/containers'
});

var Snapshot = Backbone.Model.extend({
  url: function() {
    return '/api/shares/' + this.get('shareName') + '/' + this.get('snapName');			}
});

var SnapshotCollection = RockStorPaginatedCollection.extend({
  model: Snapshot,
  initialize: function(models, options) {
    this.constructor.__super__.initialize.apply(this, arguments);
    if (options) {
      this.snapType = options.snapType;
    }
  },
  setUrl: function(shareName) {
    this.baseUrl = '/api/shares/' + shareName + '/snapshots'
  },
  extraParams: function() {
    var p = this.constructor.__super__.extraParams.apply(this, arguments);
    p['snap_type'] = this.snapType;
    return p;
  }
});

var Poolscrub = Backbone.Model.extend({
  url: function() {
    return '/api/pools/' + this.get('poolName') + '/scrub';
  }
});

var PoolscrubCollection = RockStorPaginatedCollection.extend({
  model: Poolscrub,
  initialize: function(models, options) {
    this.constructor.__super__.initialize.apply(this, arguments);
    if (options) {
      this.snapType = options.snapType;
    }
  },
  setUrl: function(poolName) {
    this.baseUrl = '/api/pools/' + poolName + '/scrub';
  },
  extraParams: function() {
    var p = this.constructor.__super__.extraParams.apply(this, arguments);
    p['snap_type'] = this.snapType;
    return p;
  }
});

var PoolRebalance = Backbone.Model.extend({
  url: function() {
    return '/api/pools/' + this.get('poolName') + '/balance';
  }
});

var PoolRebalanceCollection = RockStorPaginatedCollection.extend({
  model: PoolRebalance,
  initialize: function(models, options) {
    this.constructor.__super__.initialize.apply(this, arguments);
    if (options) {
      this.snapType = options.snapType;
    }
  },
  setUrl: function(poolName) {
    this.baseUrl = '/api/pools/' + poolName + '/balance';
  },
  extraParams: function() {
    var p = this.constructor.__super__.extraParams.apply(this, arguments);
    p['snap_type'] = this.snapType;
    return p;
  }
});

var SysInfo = Backbone.Model.extend({
  url: "/api/tools/sysinfo"
});

var NFSExport = Backbone.Model.extend();

var NFSExportCollection = RockStorPaginatedCollection.extend({
  model: NFSExport,
  setUrl: function(shareName) {
    this.baseUrl = '/api/shares/' + shareName + '/nfs'
  }
});

var NFSExportGroup = Backbone.Model.extend({
  urlRoot: '/api/nfs-exports'
});

var NFSExportGroupCollection = RockStorPaginatedCollection.extend({
  model: NFSExportGroup,
  baseUrl: '/api/nfs-exports'
});

var SMBShare = Backbone.Model.extend({
  url: function() {
      return '/api/shares/' + this.get('shareName') + '/samba'
  },

});

var SMBShareCollection = Backbone.Collection.extend({

  model: SMBShare

  });


var SambaCollection = RockStorPaginatedCollection.extend({
  model: SMBShare,
  baseUrl: '/api/samba',
  idAttribute: 'sambaShareId'
});


var Service = Backbone.Model.extend({
  idAttribute: "name",
  urlRoot: "/api/sm/services"
});

var ServiceCollection = RockStorPaginatedCollection.extend({
  model: Service,
  baseUrl: "/api/sm/services/"
});

var Appliance = Backbone.Model.extend({urlRoot: '/api/appliances'});
var ApplianceCollection = RockStorPaginatedCollection.extend({
  model: Appliance,
  baseUrl: '/api/appliances'
});

var User = Backbone.Model.extend({
  urlRoot: '/api/users',
  idAttribute: 'username'
});

var UserCollection = RockStorPaginatedCollection.extend({
  model: User,
  baseUrl: '/api/users'
});

var Group = Backbone.Model.extend({
  urlRoot: '/api/groups',
  idAttribute: 'groupname'
});

var GroupCollection = RockStorPaginatedCollection.extend({
  model: Group,
  baseUrl: '/api/groups'
});

var ISCSITarget = Backbone.Model.extend({
  url: function() {
      return '/api/shares/' + this.get('shareName') + '/iscsi/'
  }
});

var DashboardConfig = Backbone.Model.extend({
  url: '/api/dashboardconfig/',
  setConfig: function(wConfigs) {
    var tmp = [];
    _.each(wConfigs, function(wConfig) {
      tmp.push({
        name: wConfig.name,
        position: wConfig.position,
        maximized: wConfig.maximized
      });
    });
    this.set({ widgets: JSON.stringify(tmp) });
  },

  getConfig: function() {
    if (!_.isUndefined(this.get('widgets')) &&
        !_.isNull(this.get('widgets'))) {
      return JSON.parse(this.get('widgets'));
    } else {
      this.setConfig(RockStorWidgets.defaultWidgets());
      return JSON.parse(this.get("widgets"));
    }
  }

});

var Probe = Backbone.Model.extend({
  urlRoot: function() {
      return '/api/sm/sprobes/' + this.get('name') + '/';
  },
  dataUrl: function() {
    return '/api/sm/sprobes/' + this.get('name') + '/' + this.id + '/data';
  },
  parse: function(response) {
    if (response.results && response.results.length > 0) {
      return response.results[0];
    } else {
      return {};
    }
  }
});

var ProbeCollection = Backbone.Collection.extend({
  model: Probe,
  initialize: function(models, options) {
    if (!_.isUndefined(options) && !_.isNull(options)) {
      this.name = options.name;
    }
  },
  url: function() {
    return '/api/sm/sprobes/' + this.name + '/';
  },
  parse: function(response) {
    return response.results;
  }
});

var NetworkInterface = Backbone.Model.extend({
  idAttribute: 'name',
  urlRoot: '/api/network'
});

var NetworkInterfaceCollection = RockStorPaginatedCollection.extend({
  model: NetworkInterface,
  baseUrl: '/api/network'
});

var ProbeRun = Backbone.Model.extend({
  dataUrl: function() {
    return '/api/sm/sprobes/' + this.get('name') + '/' + this.id + '/data?format=json';
  },
  downloadUrl: function() {
    return "/api/sm/sprobes/" + this.get("name") + "/" + this.id
    + "/data" + "?"
    + "t1="+this.get("start") + "&t2=" + this.get("end")
    + "&download=true";
  },
});

var ProbeRunCollection = RockStorPaginatedCollection.extend({
  model: ProbeRun,
  baseUrl: "/api/sm/sprobes/metadata"
})

var ProbeTemplate = Backbone.Model.extend({idAttribute: "uuid"});
var ProbeTemplateCollection = Backbone.Collection.extend({
  model: ProbeTemplate,
  url: "/api/sm/sprobes/?format=json"
});

var Replica = Backbone.Model.extend({
  urlRoot: "/api/sm/replicas"
});
var ReplicaCollection = RockStorPaginatedCollection.extend({
  model: Replica,
  baseUrl: "/api/sm/replicas/"
});

var ReplicaTrail = Backbone.Model.extend({
  urlRoot: '/api/sm/replicas/trail/replica/' + this.replicaId
});

var ReplicaTrailCollection = RockStorPaginatedCollection.extend({
  model: ReplicaTrail,
  initialize: function(models, options) {
    this.constructor.__super__.initialize.apply(this, arguments);
    if (options) {
      this.replicaId = options.replicaId;
    }
  },
  baseUrl: function() {
    if (this.replicaId) {
      return '/api/sm/replicas/trail/replica/' + this.replicaId;
    } else {
      return '/api/sm/replicas/trail';
    }
  }
});

var ReplicaShare = Backbone.Model.extend({
  urlRoot: '/api/sm/replicas/rshare'
});

var ReplicaShareCollection = RockStorPaginatedCollection.extend({
  model: ReplicaShare,
  baseUrl: '/api/sm/replicas/rshare'
});

var ReceiveTrail = Backbone.Model.extend({
  urlRoot: '/api/sm/replicas/rtrail/' + this.replicaShareId
});

var ReceiveTrailCollection = RockStorPaginatedCollection.extend({
  model: ReceiveTrail,
  initialize: function(models, options) {
    this.constructor.__super__.initialize.apply(this, arguments);
    if (options) {
      this.replicaShareId = options.replicaShareId;
    }
  },
  baseUrl: function() {
    if (this.replicaShareId) {
      return '/api/sm/replicas/rtrail/rshare/' + this.replicaShareId;
    } else {
      return '/api/sm/replicas/rtrail';
    }
  }
});

var TaskDef = Backbone.Model.extend({
  urlRoot: "/api/sm/tasks/",
  max_count: function() {
    if (this.get('json_meta') != null) {
      return JSON.parse(this.get('json_meta')).max_count;
    } else {
      return 0;
    }
  },
  share: function() {
    if (this.get('json_meta') != null) {
      return JSON.parse(this.get('json_meta')).share;
    } else {
      return '';
    }
  },
  prefix: function() {
    if (this.get('json_meta') != null) {
      return JSON.parse(this.get('json_meta')).prefix;
    } else {
      return '';
    }
  },
  pool: function() {
    if (this.get('json_meta') != null) {
      return JSON.parse(this.get('json_meta')).pool;
    } else {
      return '';
    }
  },


});

var TaskDefCollection = RockStorPaginatedCollection.extend({
  model: TaskDef,
  baseUrl: "/api/sm/tasks/"
});

var Task = Backbone.Model.extend({
  urlRoot: "/api/sm/tasks/log"
});

var TaskCollection = RockStorPaginatedCollection.extend({
  model: Task,
  initialize: function(models, options) {
    this.constructor.__super__.initialize.apply(this, arguments);
    if (options) {
      this.taskDefId = options.taskDefId;
    }
  },
  baseUrl: function() {
    if (this.taskDefId) {
      return '/api/sm/tasks/log/taskdef/' + this.taskDefId;
    } else {
      return '/api/sm/tasks/log';
    }
  }
});

var SFTP = Backbone.Model.extend({
  urlRoot: '/api/sftp'
});

var SFTPCollection = RockStorPaginatedCollection.extend({
  model: SFTP,
  baseUrl: '/api/sftp'
});


var AFP = Backbone.Model.extend({
  urlRoot: '/api/netatalk'
});

var AFPCollection = RockStorPaginatedCollection.extend({
  model: AFP,
  baseUrl: '/api/netatalk'
});


var Plugin = Backbone.Model.extend({
  urlRoot: '/api/plugins'
});

var PluginCollection = RockStorPaginatedCollection.extend({
  model: Plugin,
  baseUrl: '/api/plugins'
});

var InstalledPlugin = Backbone.Model.extend({
  urlRoot: '/api/installed_plugins'
});

var InstalledPluginCollection = RockStorPaginatedCollection.extend({
  model: InstalledPlugin,
  baseUrl: '/api/installed_plugins'
});

var ReplicaReceive = Backbone.Model.extend({
  urlRoot: "/api/sm/replicareceives"
});

var ReplicaReceiveCollection = RockStorPaginatedCollection.extend({
  model: ReplicaReceive,
  baseUrl: "/api/sm/replicareceives"
});

var ReplicaReceiveTrail = Backbone.Model.extend({
  urlRoot: "/api/sm/replicareceivetrail"
});

var ReplicaReceiveTrailCollection = RockStorPaginatedCollection.extend({
  model: ReplicaReceiveTrail,
  baseUrl: "/api/sm/replicareceivetrai"
});

var AdvancedNFSExport = Backbone.Model.extend();

var AdvancedNFSExportCollection = RockStorPaginatedCollection.extend({
  model: AdvancedNFSExport,
  baseUrl: "/api/adv-nfs-exports"
});


var AccessKey = Backbone.Model.extend({
  url: function() {
    return '/api/oauth_app';
  }
});

var AccessKeyCollection = RockStorPaginatedCollection.extend({
  model: AccessKey,
  baseUrl: '/api/oauth_app'
});

<<<<<<< HEAD
var Certificate = Backbone.Model.extend({
  urlRoot: '/api/certificate',
=======
var RockOn = Backbone.Model.extend({
    urlRoot: '/api/rockons'
});

var RockOnCollection = RockStorPaginatedCollection.extend({
    model: RockOn,
    baseUrl: '/api/rockons'
});

var RockOnVolume = Backbone.Model.extend({
    urlRoot: '/api/rockons/volumes/' + this.rid
});

var RockOnVolumeCollection = RockStorPaginatedCollection.extend({
    model: RockOnVolume,
    initialize: function(models, options) {
	this.constructor.__super__.initialize.apply(this, arguments);
	if (options) {
	    this.rid = options.rid;
	}
    },
    baseUrl: function() {
	if (this.rid) {
	    return '/api/rockons/volumes/' + this.rid;
	} else {
	    return '/api/rockons/volumes';
	}
    }
});

var RockOnPort = Backbone.Model.extend({
    urlRoot: '/api/rockon/ports/' + this.rid
});

var RockOnPortCollection = RockStorPaginatedCollection.extend({
    model: RockOnPort,
    initialize: function(models, options) {
	this.constructor.__super__.initialize.apply(this, arguments);
	if (options) {
	    this.rid = options.rid;
	}
    },
    baseUrl: function() {
	if (this.rid) {
	    return '/api/rockons/ports/' + this.rid;
	} else {
	    return '/api/rockons/ports';
	}
    }
});

var RockOnCustomConfig = Backbone.Model.extend({
    urlRoot: '/api/rockon/customconfig/' + this.rid
});

var RockOnCustomConfigCollection = RockStorPaginatedCollection.extend({
    model: RockOnCustomConfig,
    initialize: function(models, options) {
	this.constructor.__super__.initialize.apply(this, arguments);
	if (options) {
	    this.rid = options.rid;
	}
    },
    baseUrl: function() {
	if (this.rid) {
	    return '/api/rockons/customconfig/' + this.rid;
	} else {
	    return '/api/rockons/customconfig';
	}
    }
>>>>>>> 9961e289
});<|MERGE_RESOLUTION|>--- conflicted
+++ resolved
@@ -546,10 +546,10 @@
   baseUrl: '/api/oauth_app'
 });
 
-<<<<<<< HEAD
 var Certificate = Backbone.Model.extend({
   urlRoot: '/api/certificate',
-=======
+});
+
 var RockOn = Backbone.Model.extend({
     urlRoot: '/api/rockons'
 });
@@ -620,5 +620,4 @@
 	    return '/api/rockons/customconfig';
 	}
     }
->>>>>>> 9961e289
 });