"""
Copyright (c) 2012-2013 RockStor, Inc. <http://rockstor.com>
This file is part of RockStor.

RockStor is free software; you can redistribute it and/or modify
it under the terms of the GNU General Public License as published
by the Free Software Foundation; either version 2 of the License,
or (at your option) any later version.

RockStor is distributed in the hope that it will be useful, but
WITHOUT ANY WARRANTY; without even the implied warranty of
MERCHANTABILITY or FITNESS FOR A PARTICULAR PURPOSE.  See the GNU
General Public License for more details.

You should have received a copy of the GNU General Public License
along with this program. If not, see <http://www.gnu.org/licenses/>.
"""

from rest_framework import serializers
from storageadmin.models import (Disk, Pool, Share, Snapshot, NFSExport,
                                 SambaShare, IscsiTarget, Appliance,
                                 SupportCase, DashboardConfig,
                                 NetworkInterface, User, PoolScrub, Setup,
                                 NFSExportGroup, SFTP, Plugin, InstalledPlugin,
                                 AdvancedNFSExport, OauthApp, NetatalkShare,
                                 Group, PoolBalance, SambaCustomConfig,
                                 TLSCertificate, RockOn, DVolume, DPort,
                                 DCustomConfig)
from django.contrib.auth.models import User as DjangoUser


class DiskInfoSerializer(serializers.ModelSerializer):

	class Meta:
		model = Disk
		fields = ('name', 'size', 'offline', 'parted', 'btrfs_uuid', 'model', 'serial', 'transport',
					'vendor', 'pool_name')


class PoolInfoSerializer(serializers.ModelSerializer):
	# disks = DiskInfoSerializer('disk_set')

	class Meta:
		model = Pool
		fields = ('name', 'uuid', 'size', 'raid', 'toc', 'compression', 'mnt_options', 'cur_reclaimable',
					'cur_free')


class SnapshotSerializer(serializers.ModelSerializer):

	class Meta:
		model = Snapshot


class NFSExportSerializer(serializers.ModelSerializer):
	share = serializers.CharField(source='share_name')

	class Meta:
		model = NFSExport


class NFSExportGroupSerializer(serializers.ModelSerializer):
	exports = NFSExportSerializer(source='nfsexport_set')

	class Meta:
		model = NFSExportGroup


class AdvancedNFSExportSerializer(serializers.ModelSerializer):
	class Meta:
		model = AdvancedNFSExport


class SUserSerializer(serializers.ModelSerializer):
	group = serializers.SlugRelatedField(slug_field='groupname', read_only=True)

	class Meta:
		model = User
		fields = ('username', 'uid', 'gid', 'user', 'public_key', 'admin',
				  'group', 'shell',)


class GroupSerializer(serializers.ModelSerializer):

	class Meta:
		model = Group


class UserSerializer(serializers.ModelSerializer):
	suser = SUserSerializer(source='suser')

	class Meta:
		model = DjangoUser
		fields = ('username', 'is_active', 'suser')


class SambaCustomConfigSerializer(serializers.ModelSerializer):

	class Meta:
		model = SambaCustomConfig


class SambaShareSerializer(serializers.ModelSerializer):
	share = serializers.CharField(source='share_name')
	admin_users = SUserSerializer(source='admin_users')
	custom_config = SambaCustomConfigSerializer(source='sambacustomconfig_set')

	class Meta:
		model = SambaShare


class IscsiSerializer(serializers.ModelSerializer):

	class Meta:
		model = IscsiTarget


class ShareSerializer(serializers.ModelSerializer):
	snapshots = SnapshotSerializer
	# pool = PoolInfoSerializer(data=Pool.objects.all())
	# nfs_exports = NFSExportSerializer(data=NFSExport.objects.all())

	class Meta:
		model = Share
		fields = ('pool', 'qgroup', 'name', 'uuid', 'size', 'owner', 'group', 'perms', 'toc', 'subvol_name',
					'replica', 'compression_algo', 'cur_rusage', 'cur_eusage', 'snapshots')


class ApplianceSerializer(serializers.ModelSerializer):
	class Meta:
		model = Appliance


class SupportSerializer(serializers.ModelSerializer):
	class Meta:
		model = SupportCase


class DashboardConfigSerializer(serializers.ModelSerializer):
	class Meta:
		model = DashboardConfig


class NetworkInterfaceSerializer(serializers.ModelSerializer):
	class Meta:
		model = NetworkInterface


class PoolScrubSerializer(serializers.ModelSerializer):
	class Meta:
		model = PoolScrub


class PoolBalanceSerializer(serializers.ModelSerializer):
	class Meta:
		model = PoolBalance


class SetupSerializer(serializers.ModelSerializer):
	class Meta:
		model = Setup


class SFTPSerializer(serializers.ModelSerializer):
	share = serializers.CharField(source='share_name')

	class Meta:
		model = SFTP


class PluginSerializer(serializers.ModelSerializer):
	class Meta:
		model = Plugin


class InstalledPluginSerializer(serializers.ModelSerializer):
	plugin_meta = PluginSerializer(source='plugin_meta')

	class Meta:
		model = InstalledPlugin


class OauthAppSerializer(serializers.ModelSerializer):
	client_id = serializers.CharField(source='client_id')
	client_secret = serializers.CharField(source='client_secret')

	class Meta:
		model = OauthApp


class NetatalkShareSerializer(serializers.ModelSerializer):
	share = serializers.CharField(source='share_name')

<<<<<<< HEAD
	class Meta:
		model = NetatalkShare
=======
    class Meta:
        model = NetatalkShare


class TLSCertificateSerializer(serializers.ModelSerializer):

    class Meta:
        model = TLSCertificate


class RockOnSerializer(serializers.ModelSerializer):

    class Meta:
        model = RockOn


class RockOnVolumeSerializer(serializers.ModelSerializer):
    share_name = serializers.CharField(source='share_name')

    class Meta:
        model = DVolume


class RockOnPortSerializer(serializers.ModelSerializer):

    class Meta:
        model = DPort


class RockOnCustomConfigSerializer(serializers.ModelSerializer):

    class Meta:
        model = DCustomConfig
>>>>>>> 4af6e957
<|MERGE_RESOLUTION|>--- conflicted
+++ resolved
@@ -191,10 +191,6 @@
 class NetatalkShareSerializer(serializers.ModelSerializer):
 	share = serializers.CharField(source='share_name')
 
-<<<<<<< HEAD
-	class Meta:
-		model = NetatalkShare
-=======
     class Meta:
         model = NetatalkShare
 
@@ -227,5 +223,4 @@
 class RockOnCustomConfigSerializer(serializers.ModelSerializer):
 
     class Meta:
-        model = DCustomConfig
->>>>>>> 4af6e957
+        model = DCustomConfig