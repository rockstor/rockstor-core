"""
Copyright (c) 2012-2013 RockStor, Inc. <http://rockstor.com>
This file is part of RockStor.

RockStor is free software; you can redistribute it and/or modify
it under the terms of the GNU General Public License as published
by the Free Software Foundation; either version 2 of the License,
or (at your option) any later version.

RockStor is distributed in the hope that it will be useful, but
WITHOUT ANY WARRANTY; without even the implied warranty of
MERCHANTABILITY or FITNESS FOR A PARTICULAR PURPOSE.  See the GNU
General Public License for more details.

You should have received a copy of the GNU General Public License
along with this program. If not, see <http://www.gnu.org/licenses/>.
"""

from rest_framework import serializers
from storageadmin.models import (Disk, Pool, Share, Snapshot, NFSExport,
                                 SambaShare, IscsiTarget, Appliance,
                                 SupportCase, DashboardConfig,
<<<<<<< HEAD
                                 NetworkInterface, User, Setup)
from django.contrib.auth.models import User as DjangoUser
=======
                                 NetworkInterface, User, PoolScrub, Setup)
>>>>>>> c237b0f2


class DiskInfoSerializer(serializers.ModelSerializer):
    class Meta:
        model = Disk

class PoolInfoSerializer(serializers.ModelSerializer):
    disks = DiskInfoSerializer(source='disk_set')
    usage = serializers.IntegerField(source='cur_usage')
    class Meta:
        model = Pool

class SnapshotSerializer(serializers.ModelSerializer):
    class Meta:
        model = Snapshot

class NFSExportSerializer(serializers.ModelSerializer):
    class Meta:
        model = NFSExport

class SambaShareSerializer(serializers.ModelSerializer):
    class Meta:
        model = SambaShare

class IscsiSerializer(serializers.ModelSerializer):
    class Meta:
        model = IscsiTarget

class ShareSerializer(serializers.ModelSerializer):
    snapshots = SnapshotSerializer(source='snapshot_set')
    pool = PoolInfoSerializer(source='pool')
    nfs_exports = NFSExportSerializer(source='nfsexport_set')
    smb_shares = SambaShareSerializer(source='sambashare_set')
    usage = serializers.IntegerField(source='cur_usage')

    class Meta:
        model = Share

class ApplianceSerializer(serializers.ModelSerializer):
    class Meta:
        model = Appliance

class SUserSerializer(serializers.ModelSerializer):
    class Meta:
        model = User

class UserSerializer(serializers.ModelSerializer):
    suser = SUserSerializer(source='suser')
    class Meta:
        model = DjangoUser
        fields = ('username', 'is_active', 'suser')

class SupportSerializer(serializers.ModelSerializer):
    class Meta:
        model = SupportCase

class DashboardConfigSerializer(serializers.ModelSerializer):
    class Meta:
        model = DashboardConfig

class NetworkInterfaceSerializer(serializers.ModelSerializer):
    class Meta:
        model = NetworkInterface

class PoolScrubSerializer(serializers.ModelSerializer):
    class Meta:
        model = PoolScrub

class SetupSerializer(serializers.ModelSerializer):
    class Meta:
        model = Setup<|MERGE_RESOLUTION|>--- conflicted
+++ resolved
@@ -20,13 +20,8 @@
 from storageadmin.models import (Disk, Pool, Share, Snapshot, NFSExport,
                                  SambaShare, IscsiTarget, Appliance,
                                  SupportCase, DashboardConfig,
-<<<<<<< HEAD
-                                 NetworkInterface, User, Setup)
+                                 NetworkInterface, User, PoolScrub, Setup)
 from django.contrib.auth.models import User as DjangoUser
-=======
-                                 NetworkInterface, User, PoolScrub, Setup)
->>>>>>> c237b0f2
-
 
 class DiskInfoSerializer(serializers.ModelSerializer):
     class Meta:
