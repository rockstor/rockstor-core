--- conflicted
+++ resolved
@@ -23,11 +23,7 @@
                                  NetworkInterface, User, PoolScrub, Setup,
                                  NFSExportGroup, SFTP, Plugin, InstalledPlugin,
                                  AdvancedNFSExport, OauthApp, NetatalkShare,
-<<<<<<< HEAD
-                                 Group, SambaCustomConfig)
-=======
-                                 Group, PoolBalance)
->>>>>>> 77526936
+                                 Group, PoolBalance, SambaCustomConfig)
 from django.contrib.auth.models import User as DjangoUser
 
 
