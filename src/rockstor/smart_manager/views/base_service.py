--- conflicted
+++ resolved
@@ -36,22 +36,6 @@
     @transaction.commit_on_success
     def get_queryset(self, *args, **kwargs):
 
-<<<<<<< HEAD
-        limit = self.request.query_params.get('limit',
-                                        settings.REST_FRAMEWORK['MAX_LIMIT'])
-        limit = int(limit)
-        url_fields = self.request.path.strip('/').split('/')
-        if (len(url_fields) < 4):
-            sos = []
-            for s in Service.objects.all():
-                if (ServiceStatus.objects.filter(service=s).exists()):
-                    so = ServiceStatus.objects.filter(service=s).order_by('-ts')[0]
-                    sos.append(so)
-            return sos
-        s = Service.objects.get(name=url_fields[3])
-        self.paginate_by = 0
-        return ServiceStatus.objects.filter(service=s).order_by('-ts')[0]
-=======
         with self._handle_exception(self.request):
             limit = self.request.QUERY_PARAMS.get('limit',
                                                   settings.PAGINATION['max_limit'])
@@ -65,7 +49,6 @@
             s = Service.objects.get(name=url_fields[3])
             self.paginate_by = 0
             return self._get_or_create_sso(s)
->>>>>>> de27957b
 
     def _save_config(self, service, config):
         service.config = json.dumps(config)
