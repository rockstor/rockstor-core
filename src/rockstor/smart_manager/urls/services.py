"""
Copyright (c) 2012-2013 RockStor, Inc. <http://rockstor.com>
This file is part of RockStor.

RockStor is free software; you can redistribute it and/or modify
it under the terms of the GNU General Public License as published
by the Free Software Foundation; either version 2 of the License,
or (at your option) any later version.

RockStor is distributed in the hope that it will be useful, but
WITHOUT ANY WARRANTY; without even the implied warranty of
MERCHANTABILITY or FITNESS FOR A PARTICULAR PURPOSE.  See the GNU
General Public License for more details.

You should have received a copy of the GNU General Public License
along with this program. If not, see <http://www.gnu.org/licenses/>.
"""

from django.conf.urls import patterns, url
from smart_manager.views import (NISServiceView, BaseServiceView,
                                 SambaServiceView, NFSServiceView,
                                 NTPServiceView, WinbindServiceView,
                                 LdapServiceView, SFTPServiceView,
                                 ReplicationServiceView,
                                 TaskSchedulerServiceView,
                                 DataCollectorServiceView, ServiceMonitorView,
                                 AFPServiceView, SNMPServiceView,
                                 DockerServiceView, SMARTDServiceView)
<<<<<<< HEAD
=======

>>>>>>> fae79777
command_regex = ('config|start|stop')

urlpatterns = patterns('',
    # Services
    url(r'^$', BaseServiceView.as_view()),
    url(r'^netatalk$', AFPServiceView.as_view()),
    url(r'^netatalk/(?P<command>%s)$' % command_regex,
        AFPServiceView.as_view()),
    url(r'^nis$', NISServiceView.as_view()),
    url(r'^nis/(?P<command>%s)$' % command_regex, NISServiceView.as_view()),
    url(r'^smb$', SambaServiceView.as_view()),
    url(r'^smb/(?P<command>%s)$' % command_regex, SambaServiceView.as_view()),
    url(r'^nfs$', NFSServiceView.as_view()),
    url(r'^nfs/(?P<command>%s)$' % command_regex, NFSServiceView.as_view()),
    url(r'^ntpd$', NTPServiceView.as_view()),
    url(r'^ntpd/(?P<command>%s)$' % command_regex, NTPServiceView.as_view()),
    url(r'^winbind$', WinbindServiceView.as_view()),
    url(r'^winbind/(?P<command>%s)$' % command_regex,
        WinbindServiceView.as_view()),
    url(r'^ldap$', LdapServiceView.as_view()),
    url(r'^ldap/(?P<command>%s)$' % command_regex, LdapServiceView.as_view()),
    url(r'^sftp$', SFTPServiceView.as_view()),
    url(r'^sftp/(?P<command>%s)$' % command_regex, SFTPServiceView.as_view()),
    url(r'^replication$', ReplicationServiceView.as_view()),
    url(r'^replication/(?P<command>%s)$' % command_regex,
        ReplicationServiceView.as_view()),
    url(r'^task-scheduler$', TaskSchedulerServiceView.as_view()),
    url(r'^task-scheduler/(?P<command>%s)$' % command_regex,
        TaskSchedulerServiceView.as_view()),
    url(r'^data-collector$', DataCollectorServiceView.as_view()),
    url(r'^data-collector/(?P<command>%s)$' % command_regex,
        DataCollectorServiceView.as_view()),
    url(r'^service-monitor$', ServiceMonitorView.as_view()),
    url(r'^service-monitor/(?P<command>%s)$' % command_regex,
        ServiceMonitorView.as_view()),
    url(r'^snmpd$', SNMPServiceView.as_view()),
    url(r'^snmpd/(?P<command>%s)$' % command_regex, SNMPServiceView.as_view()),
    url(r'^docker$', DockerServiceView.as_view()),
    url(r'^docker/(?P<command>%s)$' % command_regex,
        DockerServiceView.as_view()),
    url(r'^smartd$', SMARTDServiceView.as_view()),
    url(r'^smartd/(?P<command>%s)$' % command_regex,
        SMARTDServiceView.as_view()),
)<|MERGE_RESOLUTION|>--- conflicted
+++ resolved
@@ -26,10 +26,7 @@
                                  DataCollectorServiceView, ServiceMonitorView,
                                  AFPServiceView, SNMPServiceView,
                                  DockerServiceView, SMARTDServiceView)
-<<<<<<< HEAD
-=======
 
->>>>>>> fae79777
 command_regex = ('config|start|stop')
 
 urlpatterns = patterns('',
