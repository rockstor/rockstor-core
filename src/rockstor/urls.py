"""
Copyright (c) 2012-2013 RockStor, Inc. <http://rockstor.com>
This file is part of RockStor.

RockStor is free software; you can redistribute it and/or modify
it under the terms of the GNU General Public License as published
by the Free Software Foundation; either version 2 of the License,
or (at your option) any later version.

RockStor is distributed in the hope that it will be useful, but
WITHOUT ANY WARRANTY; without even the implied warranty of
MERCHANTABILITY or FITNESS FOR A PARTICULAR PURPOSE.  See the GNU
General Public License for more details.

You should have received a copy of the GNU General Public License
along with this program. If not, see <http://www.gnu.org/licenses/>.
"""

from django.conf.urls.defaults import patterns, include, url
from storageadmin.views import (SetupWizardView, AppliancesView, LoginView,
                                SupportView, DashboardConfigView, NetworkView,
                                SetupUserView)
<<<<<<< HEAD

from smart_manager.views import (SmartManagerView, ServiceView, SProbeView,
                                 SProbeView2, MemInfoView, NetStatView,
                                 DiskStatView, NFSDistribView)
=======
>>>>>>> f17c6d4e

import os.path
import socketio.sdjango

site_media = os.path.join(
  os.path.dirname(__file__), 'site_media'
)
css_doc_root = os.path.join(
  os.path.dirname(__file__), '/templates/storageadmin/css'
)
img_doc_root = os.path.join(
  os.path.dirname(__file__), '/templates/storageadmin/img'
)
js_doc_root = os.path.join(
  os.path.dirname(__file__), '/templates/storageadmin/js'
)

# Uncomment the next two lines to enable the admin:
from django.contrib import admin
admin.autodiscover()

urlpatterns = patterns('',
    url(r'^$', 'storageadmin.views.home', name='home'),
    url(r'^login_page$', 'storageadmin.views.login_page', name='login_page'),
    url(r'^login_submit$', 'storageadmin.views.login_submit', name='login_submit'),
    url(r'^logout_user$', 'storageadmin.views.logout_user', name='logout_user'),
    url(r'^home$', 'storageadmin.views.home', name='home'),
    url(r'^setupwizard$', SetupWizardView.as_view(), name='setupwizard'),
    url(r'^setup_user$', SetupUserView.as_view(), name='setupwizard'),
    url(r'^site_media/(?P<path>.*)$', 'django.views.static.serve',
            { 'document_root': site_media }),
    url(r'^css/(?P<path>.*)$', 'django.views.static.serve',
            { 'document_root': css_doc_root }),
    url(r'^js/(?P<path>.*)$', 'django.views.static.serve',
            { 'document_root': js_doc_root }),
    url(r'^img/(?P<path>.*)$', 'django.views.static.serve',
            { 'document_root': img_doc_root }),

    # Socket.io
    url("^socket\.io", include(socketio.sdjango.urls)),

    # Uncomment the admin/doc line below to enable admin documentation:
    # url(r'^admin/doc/', include('django.contrib.admindocs.urls')),

    # Uncomment the next line to enable the admin:
    url(r'^admin/', include(admin.site.urls)),

    # REST API
    url(r'^api/login', LoginView.as_view(), name='login-api-view'),
    url(r'^api/appliances/$', AppliancesView.as_view(),
        name='appliances-view'),
    url(r'^api/appliances/(?P<id>\d+)$', AppliancesView.as_view(),
        name='appliances-view'),

    (r'^api/commands/', include('storageadmin.urls.commands')),
    (r'^api/disks/', include('storageadmin.urls.disks')),

    # Network section
    url(r'^api/network/$', NetworkView.as_view(), name='net-view'),
    url(r'^api/network/(?P<iname>[A-Za-z0-9]+)/$', NetworkView.as_view(),
        name='net-view'),

    (r'^api/pools/', include('storageadmin.urls.pools')),

    (r'^api/shares/', include('storageadmin.urls.share')),
    (r'^api/users/', include('storageadmin.urls.users')),


    url(r'^api/support/$', SupportView.as_view(), name='support-view'),
    url(r'^api/support/(?P<caseid>[0-9]+)/$', SupportView.as_view(), name='support-view'),

    # Dashboard config
    url(r'^api/dashboardconfig/$', DashboardConfigView.as_view(), name='dashboardconfig-view'),

    (r'^api/sm/services/', include('smart_manager.urls.services')),
    (r'^api/sm/sprobes/', include('smart_manager.urls.sprobes')),
)<|MERGE_RESOLUTION|>--- conflicted
+++ resolved
@@ -20,13 +20,6 @@
 from storageadmin.views import (SetupWizardView, AppliancesView, LoginView,
                                 SupportView, DashboardConfigView, NetworkView,
                                 SetupUserView)
-<<<<<<< HEAD
-
-from smart_manager.views import (SmartManagerView, ServiceView, SProbeView,
-                                 SProbeView2, MemInfoView, NetStatView,
-                                 DiskStatView, NFSDistribView)
-=======
->>>>>>> f17c6d4e
 
 import os.path
 import socketio.sdjango
