"""
Copyright (c) 2012-2013 RockStor, Inc. <http://rockstor.com>
This file is part of RockStor.

RockStor is free software; you can redistribute it and/or modify
it under the terms of the GNU General Public License as published
by the Free Software Foundation; either version 2 of the License,
or (at your option) any later version.

RockStor is distributed in the hope that it will be useful, but
WITHOUT ANY WARRANTY; without even the implied warranty of
MERCHANTABILITY or FITNESS FOR A PARTICULAR PURPOSE.  See the GNU
General Public License for more details.

You should have received a copy of the GNU General Public License
along with this program. If not, see <http://www.gnu.org/licenses/>.
"""

import re
import time
import os
import shutil
from system.osi import run_command, create_tmp_dir, is_share_mounted, \
    is_mounted, get_dev_byid_name, convert_to_kib, toggle_path_rw, \
    get_device_path
from system.exceptions import (CommandException)
from pool_scrub import PoolScrub
from django_ztask.decorators import task
from django.conf import settings
import logging

"""
system level helper methods to interact with the btrfs filesystem
"""

logger = logging.getLogger(__name__)

MKFS_BTRFS = '/sbin/mkfs.btrfs'
BTRFS = '/sbin/btrfs'
MOUNT = '/bin/mount'
UMOUNT = '/bin/umount'
CHATTR = '/usr/bin/chattr'
DEFAULT_MNT_DIR = '/mnt2/'
RMDIR = '/bin/rmdir'
QID = '2015'
# The following model/db default setting is also used when quotas are disabled.
PQGROUP_DEFAULT = settings.MODEL_DEFS['pqgroup']

def add_pool(pool, disks):
    """
    Makes a btrfs pool (filesystem) of name 'pool' using the by-id disk names
    provided, then enables quotas for this pool.
    :param pool: name of pool to create.
    :param disks: list of by-id disk names without paths to make the pool from.
    :return o, err, rc from last command executed.
    """
    disks_fp = [get_device_path(d) for d in disks]
    draid = mraid = pool.raid
    if pool.raid == 'single':
        mraid = 'dup'
    cmd = [MKFS_BTRFS, '-f', '-d', draid, '-m', mraid, '-L', pool.name]
    cmd.extend(disks_fp)
    # Run the create pool command, any exceptions are logged and raised by
    # run_command as a CommandException.
    out, err, rc = run_command(cmd, log=True)
    # Note that given our cmd (mkfs.btrfs) is executed with the default
    # run_command flag of throw=True then program execution is stopped in the
    # event of rc != 0 so the following clause is redundant but offers an
    # additional level of isolation.
    # Only execute enable_quota on above btrfs command having an rc=0
    if rc == 0:
        # N.B. enable_quota wraps switch_quota() which doesn't enable logging
        # so log what we have on rc != 0.
        out2, err2, rc2 = enable_quota(pool)
        if rc2 != 0:
            e_msg = (
                'non-zero code (%d) returned by enable_quota() while '
                'enabling quota on a newly created pool : pool name = %s, '
                'output: %s, error: %s.' % (rc2, pool.name, out2, err2))
            logger.error(e_msg)
            return out2, err2, rc2
    else:
        logger.error('Unknown state in add_pool() - non-zero code (%d) '
                     'returned by %s with output: %s and error: %s.'
                     % (rc, cmd, out, err))
    return out, err, rc


def get_pool_info(disk):
    """
    Extracts any pool information by running btrfs fi show <disk> and collates
    the results by 'Label', 'uuid', and a list of disk names. The disks names
    found are translated to the by-id type (/dev/disk/by-id)so that their
    counterparts in the db's Disk.name field can be found.
    N.B. devices without serial may have no by-id counterpart.
    Used by CommandView()._refresh_pool_state() and
    DiskDetailView()._btrfs_disk_import
    :param disk: by-id disk name without path
    :return: a dictionary with keys of 'disks', 'label', and 'uuid';
    disks keys a list of devices, while label and uuid keys are for strings.
    """
    dpath = get_device_path(disk)
    cmd = [BTRFS, 'fi', 'show', dpath]
    o, e, rc = run_command(cmd)
    pool_info = {'disks': [], }
    for l in o:
        if (re.match('Label', l) is not None):
            fields = l.split()
            pool_info['uuid'] = fields[3]
            label = fields[1].strip("'")
            if label == 'none':
                # fs has no label, set label = uuid.
                label = pool_info['uuid']
                run_command([BTRFS, 'fi', 'label', dpath, label])
            pool_info['label'] = label
        elif (re.match('\tdevid', l) is not None):
            # We have a line starting wth <tab>devid, extract the dev name.
            # Previously this would have been sda and used as is but we need
            # it's by-id references as that is the new format for Disks.name.
            # Original sda extraction:
            # pool_info['disks'].append(l.split()[-1].split('/')[-1])
            # Updated '/dev/sda' extraction to save on a split we no longer
            # need and use this 'now' name to get our by-id name with path
            # removed. This is required as that is how device names are stored
            # in the db Disk.name so that we can locate a drive and update it's
            # pool field reference.
            dev_byid, is_byid = get_dev_byid_name(l.split()[-1], True)
            pool_info['disks'].append(dev_byid)
    return pool_info


def pool_raid(mnt_pt):
    # TODO: propose name change to get_pool_raid_levels(mnt_pt)
    o, e, rc = run_command([BTRFS, 'fi', 'df', mnt_pt])
    # data, system, metadata, globalreserve
    raid_d = {}
    for l in o:
        fields = l.split()
        if (len(fields) > 1):
            block = fields[0][:-1].lower()
            raid = fields[1][:-1].lower()
            if block not in raid_d and raid is not 'DUP':
                raid_d[block] = raid
    if (raid_d['metadata'] == 'single'):
        raid_d['data'] = raid_d['metadata']
    return raid_d


def cur_devices(mnt_pt):
    """
    When given a btrfs mount point a list containing the full path of all
    devices is generated by wrapping the btrfs fi show <mnt_pt> command and
    parsing the devid line.
    Used by resize_pool() to ascertain membership status of a device in a pool
    :param mnt_pt: btrfs mount point
    :return: list containing the current reported devices associated with a
    btrfs mount point in by-id (with full path) format.
    """
    dev_list_byid = []
    o, e, rc = run_command([BTRFS, 'fi', 'show', mnt_pt])
    for l in o:
        l = l.strip()
        if (re.match('devid ', l) is not None):
            # The following extracts the devices from the above command output,
            # ie /dev/sda type names, but these are transient and we use their
            # by-id type counterparts in the db and our logging hence the
            # call to convert the 'now' names to by-id type names.
            # N.B. As opposed to get_pool_info we want to preserve the path as
            # our caller expects this full path format.
            dev_byid, is_byid = get_dev_byid_name(l.split()[-1])
            dev_list_byid.append(dev_byid)
    return dev_list_byid


def resize_pool(pool, dev_list_byid, add=True):
    """
    Acts on a given pool and list of device names by generating and then
    executing the appropriate:-
    "btrfs <device list> add(default)/delete root_mnt_pt(pool)"
    command, or returning None if a disk member sanity check fails ie if
    all the supplied devices are either not already a member of the pool
    (when adding) or are already members of the pool (when deleting).
    If any device in the supplied dev_list fails this test then no command is
    executed and None is returned.
    :param pool: btrfs pool name
    :param dev_list_byid: list of devices to add/delete in by-id (without
        path).
    :param add: when true (default) or not specified then attempt to add
        dev_list devices to pool, or when specified as True attempt to delete
        dev_list devices from pool.
    :return: Tuple of results from run_command(generated command) or None if
        the device member/pool sanity check fails.
    """
    dev_list_byid = [get_device_path(d) for d in dev_list_byid]
    root_mnt_pt = mount_root(pool)
    cur_dev = cur_devices(root_mnt_pt)
    resize_flag = 'add'
    if (not add):
        resize_flag = 'delete'
    resize_cmd = [BTRFS, 'device', resize_flag, ]
    # Until we verify that all devices are or are not already members of the
    # given pools depending on if we are adding (default) or removing
    # (add=False) those devices we set our resize flag to false.
    resize = False
    for d in dev_list_byid:
        if (((resize_flag == 'add' and (d not in cur_dev)) or
                (resize_flag == 'delete' and (d in cur_dev)))):
            resize = True  # Basic disk member of pool sanity check passed.
            resize_cmd.append(d)
    if (not resize):
        return None
    resize_cmd.append(root_mnt_pt)
    return run_command(resize_cmd)


def mount_root(pool):
    """
    Mounts a given pool at the default mount root (usually /mnt2/) using the
    pool.name as the final path entry. Ie pool.name = test-pool will be mounted
    at /mnt2/test-pool. Any mount options held in pool.mnt_options will be
    added to the mount command via the -o option as will a compress =
    pool.compression entry.
    N.B. Initially the mount target is defined by /dev/disk/by-label/pool.name,
    if this fails then an attempt to mount by each member of
    /dev/disk/by-id/pool.disk_set.all() but only if there are any members.
    If this second method also fails then an exception is raised, currently all
    but the last failed mount by device name is logged. If no disk members were
    reported by pool.disk_set.count() a separate Exception is raised.
    :param pool: pool object
    :return: either the relevant mount point or an Exception which either
    indicates 'no disks in pool' or 'Unknown Reason'
    """
    root_pool_mnt = DEFAULT_MNT_DIR + pool.name
    if pool.is_mounted:
        return root_pool_mnt
    # Creates a directory to act as the mount point.
    create_tmp_dir(root_pool_mnt)
    toggle_path_rw(root_pool_mnt, rw=False)
    mnt_device = '/dev/disk/by-label/%s' % pool.name
    mnt_cmd = [MOUNT, mnt_device, root_pool_mnt, ]
    mnt_options = ''
    if (pool.mnt_options is not None):
        mnt_options = pool.mnt_options
    if (pool.compression is not None):
        if (re.search('compress', mnt_options) is None):
            mnt_options = ('%s,compress=%s' % (mnt_options, pool.compression))
    # Prior to a mount by label attempt we call btrfs device scan on all
    # members of our pool. This call ensures btrfs has up-to-date info on
    # the relevant devices and avoids the potential overkill of a system wide
    # call such as is performed in the rockstor-bootstrap service on boot.
    # Disk.target_name ensures we observe any redirect roles.
    device_scan([dev.target_name for dev in pool.disk_set.attached()])
    if (os.path.exists(mnt_device)):
        if (len(mnt_options) > 0):
            mnt_cmd.extend(['-o', mnt_options])
        run_command(mnt_cmd)
        return root_pool_mnt
    # If we cannot mount by-label, let's try mounting by device; one by one
    # until we get our first success. All devices known to our pool object
    # have already been scanned prior to our mount by label attempt above.
    if (pool.disk_set.count() < 1):
        raise Exception('Cannot mount Pool(%s) as it has no disks in it.'
                        % pool.name)
    last_device = pool.disk_set.attached().last()
    logger.info('Mount by label (%s) failed.' % mnt_device)
    for device in pool.disk_set.attached():
        mnt_device = get_device_path(device.target_name)
        logger.info('Attempting mount by device (%s).' % mnt_device)
        if (os.path.exists(mnt_device)):
            mnt_cmd = [MOUNT, mnt_device, root_pool_mnt, ]
            if (len(mnt_options) > 0):
                mnt_cmd.extend(['-o', mnt_options])
            try:
                run_command(mnt_cmd)
                return root_pool_mnt
            except Exception as e:
                if (device.name == last_device.name):
                    # exhausted mounting using all devices in the pool
                    raise e
                logger.error('Error mounting: %s. '
                             'Will try using another device.' % mnt_cmd)
                logger.exception(e)
        else:
            logger.error('Device (%s) was not found' % mnt_device)
    raise Exception('Failed to mount Pool(%s) due to an unknown reason. '
                    'Command used %s' % (pool.name, mnt_cmd))


def umount_root(root_pool_mnt):
    if (not os.path.exists(root_pool_mnt)):
        return
    try:
        o, e, rc = run_command([UMOUNT, '-l', root_pool_mnt])
    except CommandException as ce:
        if (ce.rc == 32):
            for l in ce.err:
                l = l.strip()
                if (re.search('not mounted$', l) is not None):
                    return
            raise ce
    for i in range(20):
        if (not is_mounted(root_pool_mnt)):
            toggle_path_rw(root_pool_mnt, rw=True)
            run_command([RMDIR, root_pool_mnt])
            return
        time.sleep(2)
    run_command([UMOUNT, '-f', root_pool_mnt])
    toggle_path_rw(root_pool_mnt, rw=True)
    run_command([RMDIR, root_pool_mnt])
    return


def is_subvol(mnt_pt):
    """
    Simple wrapper around "btrfs subvolume show mnt_pt"
    :param mnt_pt: mount point of subvolume to query
    :return: True if subvolume mnt_pt exists, else False
    """
    show_cmd = [BTRFS, 'subvolume', 'show', mnt_pt]
    # Throw=False on run_command to silence CommandExceptions.
    o, e, rc = run_command(show_cmd, throw=False)
    if (rc == 0):
        return True
    return False


def subvol_info(mnt_pt):
    info = {}
    o, e, rc = run_command([BTRFS, 'subvolume', 'show', mnt_pt], throw=False)
    if (rc == 0):
        for i in o:
            fields = i.strip().split(':')
            if (len(fields) > 1):
                info[fields[0].strip()] = fields[1].strip()
    return info


def add_share(pool, share_name, qid):
    """
    share is a subvolume in btrfs.
    """
    root_pool_mnt = mount_root(pool)
    subvol_mnt_pt = root_pool_mnt + '/' + share_name
    show_cmd = [BTRFS, 'subvolume', 'show', subvol_mnt_pt]
    o, e, rc = run_command(show_cmd, throw=False)
    if (rc == 0):
        return o, e, rc
    if (not is_subvol(subvol_mnt_pt)):
        sub_vol_cmd = [BTRFS, 'subvolume', 'create', '-i', qid, subvol_mnt_pt]
        return run_command(sub_vol_cmd)
    return True


def mount_share(share, mnt_pt):
    # TODO: Consider making mnt_pt optional as per helper_mount_share() as then
    # TODO: we could remove almost system wide many duplicates of temp mnt_pt
    # TODO: created just prior and only for this methods call.
    if (is_mounted(mnt_pt)):
        return
    mount_root(share.pool)
    pool_device = get_device_path(share.pool.disk_set.attached()
                                       .first().target_name)
    subvol_str = 'subvol=%s' % share.subvol_name
    create_tmp_dir(mnt_pt)
    toggle_path_rw(mnt_pt, rw=False)
    mnt_cmd = [MOUNT, '-t', 'btrfs', '-o', subvol_str, pool_device, mnt_pt]
    return run_command(mnt_cmd)


def mount_snap(share, snap_name, snap_mnt=None):
    pool_device = get_device_path(share.pool.disk_set.attached()
                                       .first().target_name)
    share_path = ('%s%s' % (DEFAULT_MNT_DIR, share.name))
    rel_snap_path = ('.snapshots/%s/%s' % (share.name, snap_name))
    snap_path = ('%s%s/%s' %
                 (DEFAULT_MNT_DIR, share.pool.name, rel_snap_path))
    if (snap_mnt is None):
        snap_mnt = ('%s/.%s' % (share_path, snap_name))
    if (is_mounted(snap_mnt)):
        return
    mount_share(share, share_path)
    if (is_subvol(snap_path)):
        create_tmp_dir(snap_mnt)
        return run_command([MOUNT, '-o', 'subvol=%s' % rel_snap_path,
                            pool_device, snap_mnt])


def subvol_list_helper(mnt_pt):
    """
    temporary solution until btrfs is fixed. wait upto 30 secs :(
    """
    num_tries = 0
    while (True):
        try:
            return run_command([BTRFS, 'subvolume', 'list', mnt_pt])
        except CommandException as ce:
            if (ce.rc != 19):
                # rc == 19 is due to the slow kernel cleanup thread. It should
                # eventually succeed.
                raise ce
            time.sleep(1)
            num_tries = num_tries + 1
            if (num_tries > 30):
                raise ce


def snapshot_list(mnt_pt):
    o, e, rc = run_command([BTRFS, 'subvolume', 'list', '-s', mnt_pt])
    snaps = []
    for s in o:
        snaps.append(s.split()[-1])
    return snaps


def shares_info(pool):
    """
    Returns a dictionary of share/subvol names via passed pool mount point
    lookup and using this to run "btrfs subvol list -s mnt_point" for snapshots
    and "btrfs subvol list -p mnt_point" for all subvols including parent id.
    N.B. Child snapshots and subvolumes are ignored but writable snapshots that
    are immediate children of a pool (vol) are not ignored and regarded as
    shares in their own right (a Share 'clone' in Rockstor parlance).
    :param pool: Pool object
    :return: dictionary indexed by share/subvol names found directly under
    Pool.name. Indexed values are share/subvol qgroup ie "0/266" see
    Share.qgroup model definition.
    """
    try:
        mnt_pt = mount_root(pool)
    except CommandException as e:
        if (e.rc == 32):
            # mount failed, so we just assume that something has gone wrong at
            # a lower level, like a device failure. Return empty share map.
            # application state can be removed. If the low level failure is
            # recovered, state gets reconstructed anyway.
            return {}
        raise
    o, e, rc = run_command([BTRFS, 'subvolume', 'list', '-s', mnt_pt])
    snap_idmap = {}
    for l in o:
        if (re.match('ID ', l) is not None):
            fields = l.strip().split()
            snap_idmap[fields[1]] = fields[-1]

    o, e, rc = run_command([BTRFS, 'subvolume', 'list', '-p', mnt_pt])
    shares_d = {}
    share_ids = []
    for l in o:
        if (re.match('ID ', l) is None):
            continue
        fields = l.split()
        vol_id = fields[1]
        if (vol_id in snap_idmap):
            # snapshot
            # if the snapshot directory is direct child of a pool and is rw,
            # then it's a Share. (aka Rockstor Share clone).
            clone = False
            if (len(snap_idmap[vol_id].split('/')) == 1):
                o, e, rc = run_command([BTRFS, 'property', 'get',
                                        '%s/%s' % (mnt_pt,
                                                   snap_idmap[vol_id])])
                for l in o:
                    if (l == 'ro=false'):
                        clone = True
            if (not clone):
                continue

        parent_id = fields[5]
        if (parent_id in share_ids):
            # subvol of subvol. add it so child subvols can also be ignored.
            share_ids.append(vol_id)
        elif (parent_id in snap_idmap):
            # snapshot/subvol of snapshot.
            # add it so child subvols can also be ignored.
            snap_idmap[vol_id] = fields[-1]
        else:
            shares_d[fields[-1]] = '0/%s' % vol_id
            share_ids.append(vol_id)
    return shares_d


def parse_snap_details(mnt_pt, fields):
    writable = True
    snap_name = None
    o1, e1, rc1 = run_command([BTRFS, 'property', 'get',
                               '%s/%s' % (mnt_pt, fields[-1])])
    for l1 in o1:
        if (re.match('ro=', l1) is not None):
            if (l1.split('=')[1] == 'true'):
                writable = False
            if (writable is True):
                if (len(fields[-1].split('/')) == 1):
                    # writable snapshot + direct child of pool.
                    # So we'll treat it as a share.
                    continue
            snap_name = fields[-1].split('/')[-1]
    return snap_name, writable


def snaps_info(mnt_pt, share_name):
    o, e, rc = run_command([BTRFS, 'subvolume', 'list', '-u', '-p', '-q',
                            mnt_pt])
    share_id = share_uuid = None
    for l in o:
        if (re.match('ID ', l) is not None):
            fields = l.split()
            if (fields[-1] == share_name):
                share_id = fields[1]
                share_uuid = fields[12]
    if (share_id is None):
        return {}

    o, e, rc = run_command([BTRFS, 'subvolume', 'list', '-s', '-p', '-q',
                            '-u', mnt_pt])
    snaps_d = {}
    snap_uuids = []
    for l in o:
        if (re.match('ID ', l) is not None):
            fields = l.split()
            # parent uuid must be share_uuid or another snapshot's uuid
            if (fields[7] != share_id and fields[15] != share_uuid and
                    fields[15] not in snap_uuids):
                continue
            snap_name, writable = parse_snap_details(mnt_pt, fields)
            if (snap_name is not None):
                snaps_d[snap_name] = ('0/%s' % fields[1], writable, )
                # we rely on the observation that child snaps are listed after
                # their parents, so no need to iterate through results
                # separately. Instead, we add the uuid of a snap to the list
                # and look up if it's a parent of subsequent entries.
                snap_uuids.append(fields[17])

    return snaps_d


def share_id(pool, share_name):
    """
    Returns the subvolume id, becomes the share's uuid.
    @todo: this should be part of add_share -- btrfs create should atomically
    Works by iterating over the output of btrfs subvolume list, received from
    subvol_list_helper() looking for a match in share_name. If found the same
    line is parsed for the ID, example line in output:
    'ID 257 gen 13616 top level 5 path rock-ons-root'
    :param pool: a pool object.
    :param share_name: target share name to find
    :return: the id for the given share_name or an Exception stating no id
    found
    """
    root_pool_mnt = mount_root(pool)
    out, err, rc = subvol_list_helper(root_pool_mnt)
    subvol_id = None
    for line in out:
        if (re.search(share_name + '$', line) is not None):
            subvol_id = line.split()[1]
            break
    if (subvol_id is not None):
        return subvol_id
    raise Exception('subvolume id for share: %s not found.' % share_name)


def remove_share(pool, share_name, pqgroup, force=False):
    """
    umount share if its mounted.
<<<<<<< HEAD
    unsures given pool is mounted.
    if force flag set then first delete all share's subvolumes.
    btrfs subvolume delete root_mnt/vol_name.
    destroy shares qgroup and associated pqgroup.
    :param pool: pool object
    :param share_name: Share name as in share.name
    :param pqgroup: Pqgroup to be removed
    :param force: Flag used to also remove all subvolumes of the given share.
=======
    mount root pool
    btrfs subvolume delete root_mnt/vol_name
    umount root pool
    :param pool: pool object
>>>>>>> 8a45a100
    """
    if (is_share_mounted(share_name)):
        mnt_pt = ('%s%s' % (DEFAULT_MNT_DIR, share_name))
        umount_root(mnt_pt)
    root_pool_mnt = mount_root(pool)
    subvol_mnt_pt = root_pool_mnt + '/' + share_name
    if (not is_subvol(subvol_mnt_pt)):
        return
    # Remove the immutable flag if set as this will block a subvol delete
    # with an 'Operation not permitted' and leave an unmounted share.
    # This flag can also break replication as we supplant the transient share.
    # The immutable flag has been seen to spontaneously appear. Upon this
    # bug being resolved we might consider promoting to force=True calls only.
    chattr_cmd = [CHATTR, '-i', subvol_mnt_pt]
    run_command(chattr_cmd, log=True)
    if (force):
        o, e, rc = run_command([BTRFS, 'subvolume', 'list', '-o',
                                subvol_mnt_pt])
        for l in o:
            if (re.match('ID ', l) is not None):
                subvol = root_pool_mnt + '/' + l.split()[-1]
                # TODO: consider recursive immutable flag removal.
                run_command([BTRFS, 'subvolume', 'delete', subvol], log=True)
    qgroup = ('0/%s' % share_id(pool, share_name))
    delete_cmd = [BTRFS, 'subvolume', 'delete', subvol_mnt_pt]
    run_command(delete_cmd, log=True)
    qgroup_destroy(qgroup, root_pool_mnt)
    return qgroup_destroy(pqgroup, root_pool_mnt)


def remove_snap(pool, share_name, snap_name):
    root_mnt = mount_root(pool)
    snap_path = ('%s/.snapshots/%s/%s' %
                 (root_mnt, share_name, snap_name))
    if (is_mounted(snap_path)):
        umount_root(snap_path)
    if (is_subvol(snap_path)):
        qgroup = ('0/%s' % share_id(pool, snap_name))
        run_command([BTRFS, 'subvolume', 'delete', snap_path], log=True)
        return qgroup_destroy(qgroup, root_mnt)
    else:
        o, e, rc = run_command([BTRFS, 'subvolume', 'list', '-s', root_mnt])
        for l in o:
            # just give the first match.
            if (re.match('ID.*%s$' % snap_name, l) is not None):
                snap = '%s/%s' % (root_mnt, l.split()[-1])
                return run_command([BTRFS, 'subvolume', 'delete', snap],
                                   log=True)


def add_snap_helper(orig, snap, writable):
    cmd = [BTRFS, 'subvolume', 'snapshot', orig, snap]
    if (not writable):
        cmd.insert(3, '-r')
    try:
        return run_command(cmd)
    except CommandException as ce:
        if (ce.rc != 19):
            # rc == 19 is due to the slow kernel cleanup thread. snapshot gets
            # created just fine. lookup is delayed arbitrarily.
            raise ce


def add_clone(pool, share, clone, snapshot=None):
    """
    clones either a share or a snapshot
    """
    pool_mnt = mount_root(pool)
    orig_path = pool_mnt
    if (snapshot is not None):
        orig_path = ('%s/.snapshots/%s/%s' %
                     (orig_path, share, snapshot))
    else:
        orig_path = ('%s/%s' % (orig_path, share))
    clone_path = ('%s/%s' % (pool_mnt, clone))
    return add_snap_helper(orig_path, clone_path, True)


def add_snap(pool, share_name, snap_name, writable):
    """
    create a snapshot
    """
    root_pool_mnt = mount_root(pool)
    share_full_path = ('%s/%s' % (root_pool_mnt, share_name))
    snap_dir = ('%s/.snapshots/%s' % (root_pool_mnt, share_name))
    create_tmp_dir(snap_dir)
    snap_full_path = ('%s/%s' % (snap_dir, snap_name))
    return add_snap_helper(share_full_path, snap_full_path, writable)


def rollback_snap(snap_name, sname, subvol_name, pool):
    """
    1. validate destination snapshot and umount the share
    2. remove the share
    3. move the snapshot to share location and mount it.
    """
    mnt_pt = ('%s%s' % (DEFAULT_MNT_DIR, sname))
    snap_fp = ('%s/%s/.snapshots/%s/%s' % (DEFAULT_MNT_DIR, pool.name, sname,
                                           snap_name))
    if (not is_subvol(snap_fp)):
        raise Exception('Snapshot(%s) does not exist. Rollback is not '
                        'possible' % snap_fp)
    mount_root(pool)
    if (is_share_mounted(sname)):
        umount_root(mnt_pt)
    remove_share(pool, subvol_name, '-1/-1')
    shutil.move(snap_fp, '%s/%s/%s' % (DEFAULT_MNT_DIR, pool.name, sname))
    create_tmp_dir(mnt_pt)
    subvol_str = 'subvol=%s' % sname
    dpath = get_device_path(pool.disk_set.attached().first().target_name)
    mnt_cmd = [MOUNT, '-t', 'btrfs', '-o', subvol_str, dpath, mnt_pt]
    run_command(mnt_cmd)


def switch_quota(pool, flag='enable'):
    root_mnt_pt = mount_root(pool)
    cmd = [BTRFS, 'quota', flag, root_mnt_pt]
    return run_command(cmd)


def enable_quota(pool):
    return switch_quota(pool)


def disable_quota(pool_name):
    return switch_quota(pool_name, flag='disable')


def are_quotas_enabled(mnt_pt):
    """
    Simple wrapper around 'btrfs qgroup show -f --raw mnt_pt' intended
    as a fast determiner of True / False status of quotas enabled
    :param mnt_pt: Mount point of btrfs filesystem
    :return: True on rc = 0 False otherwise.
    """
    o, e, rc = run_command([BTRFS, 'qgroup', 'show', '-f', '--raw', mnt_pt])
    if rc == 0:
        return True
    return False


def qgroup_exists(mnt_pt, qgroup):
    """
    Simple wrapper around 'btrfs qgroup show --raw mnt_pt' intended to
    establish if a specific qgroup exists on a btrfs filesystem.
    :param mnt_pt: btrfs filesystem mount point, usually the pool.
    :param qgroup: qgroup of the form 2015/n (intended for use with pqgroup)
    :return: True is given qgroup exists in command output, False otherwise.
    """
    o, e, rc = run_command([BTRFS, 'qgroup', 'show', '--raw', mnt_pt])
    # example output:
    # 'qgroupid         rfer         excl '
    # '-------         ----         ---- '
    # '0/5             16384        16384 '
    # ...
    # '2015/12             0            0 '
    if rc == 0 and len(o) > 2:
        # index from 2 to miss header lines and -1 to skip end blank line = []
        qgroup_list = [line.split()[0] for line in o[2:-1]]
        # eg from rockstor_rockstor pool we get:
        # qgroup_list=['0/5', '0/257', '0/258', '0/260', '2015/1', '2015/2']
        if qgroup in qgroup_list:
            return True
    return False


def qgroup_id(pool, share_name):
    sid = share_id(pool, share_name)
    return '0/' + sid


def qgroup_max(mnt_pt):
    """
    Parses the output of "btrfs qgroup show mnt_pt" to find the highest qgroup
    matching QID/* if non is found then 0 will be returned.
    Quotas not enabled is flagged by a -1 return value.
    :param mnt_pt: A given btrfs mount point.
    :return: -1 if quotas not enabled, else highest 2015/* qgroup found or 0
    """
    try:
        o, e, rc = run_command([BTRFS, 'qgroup', 'show', mnt_pt], log=True)
    except CommandException as e:
        # disabled quotas will result in o = [''], rc = 1 and e[0] =
        emsg = "ERROR: can't list qgroups: quotas not enabled"
        # this is non fatal so we catch this specific error and info log it.
        if e.rc == 1 and e.err[0] == emsg:
            logger.info('Mount Point: {} has Quotas disabled, skipping qgroup '
                        'show.'.format(mnt_pt))
            # and return our default res
            return -1
        # otherwise we raise an exception as normal.
        raise
    # if no exception was raised find the max 2015/qgroup
    res = 0
    for l in o:
        if (re.match('%s/' % QID, l) is not None):
            cid = int(l.split()[0].split('/')[1])
            if (cid > res):
                res = cid
    return res


def qgroup_create(pool, qgroup='-1/-1'):
    """
    When passed only a pool an attempt will be made to ascertain if quotas is
    enabled, if not '-1/-1' is returned as a flag to indicate this state.
    If quotas are not enabled then the highest available quota of the form
    2015/n is selected and created, if possible.
    If passed both a pool and a specific qgroup an attempt is made, given the
    same behaviour as above, to create this specific group: this scenario is
    primarily used to re-establish prior existing qgroups post quota disable,
    share manipulation, quota enable cycling.
    :param pool: A pool object.
    :param qgroup: native qgroup of the form 2015/n
    :return: -1/-1 on quotas disabled, otherwise it will return the native
    quota whose creation was attempt.
    """
    # mount pool
    mnt_pt = mount_root(pool)
    max_native_qgroup = qgroup_max(mnt_pt)
    if max_native_qgroup == -1:
        # We have received a quotas disabled flag so will be unable to create
        # a new quota group. So return our db default which can in turn flag
        # an auto updated of pqgroup upon next refresh-share-state.
        return PQGROUP_DEFAULT
    if qgroup != PQGROUP_DEFAULT:
        qid = qgroup
    else:
        qid = ('%s/%d' % (QID, max_native_qgroup + 1))
    try:
        out, err, rc = run_command([BTRFS, 'qgroup', 'create', qid, mnt_pt],
                                   log=True)
    except CommandException as e:
        # ro mount options will result in o= [''], rc = 1 and e[0] =
        emsg = 'ERROR: unable to create quota group: Read-only file system'
        # this is non fatal so we catch this specific error and info log it.
        if e.rc == 1 and e.err[0] == emsg:
            logger.info('Pool: {} is Read-only, skipping qgroup '
                        'create.'.format(pool.name))
            return qid
        # raise an exception as usual otherwise
        raise
    return qid


def qgroup_destroy(qid, mnt_pt):
    cmd = [BTRFS, 'qgroup', 'show', mnt_pt]
    try:
        o, e, rc = run_command(cmd, log=True)
    except CommandException as e:
        # we may have quotas disabled so catch and deal.
        emsg = "ERROR: can't list qgroups: quotas not enabled"
        if e.rc == 1 and e.err[0] == emsg:
            # we have quotas disabled so can't destroy any anyway so skip
            # and deal by returning False so our caller moves on.
            return False
        # otherwise we raise an exception as normal
        raise e
    for l in o:
        if (re.match(qid, l) is not None and l.split()[0] == qid):
            return run_command([BTRFS, 'qgroup', 'destroy', qid, mnt_pt],
                               log=True)
    return False


def qgroup_is_assigned(qid, pqid, mnt_pt):
    # Returns true if the given qgroup qid is already assigned to pqid for the
    # path(mnt_pt)
    cmd = [BTRFS, 'qgroup', 'show', '-pc', mnt_pt]
    try:
        o, e, rc = run_command(cmd, log=True)
    except CommandException as e:
        # we may have quotas disabled so catch and deal.
        emsg = "ERROR: can't list qgroups: quotas not enabled"
        if e.rc == 1 and e.err[0] == emsg:
            # No deed to scan output as nothing to see with quotas disabled.
            # And since no quota capability can be enacted we return True
            # to avoid our caller trying any further with quotas.
            return True
        # otherwise we raise an exception as normal
        raise e
    for l in o:
        fields = l.split()
        if (len(fields) > 3 and
                fields[0] == qid and
                fields[3] == pqid):
            return True
    return False


def share_pqgroup_assign(pqgroup, share):
    """
    Convenience wrapper to qgroup_assign() for use with a share object where
    we wish to assign / reassign it's current db held qgroup to a passed
    pqgroup.
    :param pqgroup: pqgroup to use as parent.
    :param share: share object
    :return: qgroup_assign() result.
    """
    mnt_pt = '{}/{}'.format(settings.MNT_PT, share.pool.name)
    return qgroup_assign(share.qgroup, pqgroup, mnt_pt)


def qgroup_assign(qid, pqid, mnt_pt):
    """
    Wrapper for 'BTRFS, qgroup, assign, qid, pqid, mnt_pt'
    :param qid: qgroup to assign as child of pqgroup
    :param pqid: pqgroup to use as parent
    :param mnt_pt: btrfs filesystem mountpoint (usually the associated pool)
    """
    if (qgroup_is_assigned(qid, pqid, mnt_pt)):
        return True

    # since btrfs-progs 4.2, qgroup assign succeeds but throws a warning:
    # "WARNING: # quotas may be inconsistent, rescan needed" and returns with
    # exit code 1.
    try:
        run_command([BTRFS, 'qgroup', 'assign', qid, pqid, mnt_pt], log=True)
    except CommandException as e:
        wmsg = 'WARNING: quotas may be inconsistent, rescan needed'
        if (e.rc == 1 and e.err[0] == wmsg):
            # schedule a rescan if one is not currently running.
            dmsg = ('Quota inconsistency while assigning %s. Rescan scheduled.'
                    % qid)
            try:
                run_command([BTRFS, 'quota', 'rescan', mnt_pt])
                return logger.debug(dmsg)
            except CommandException as e2:
                emsg = 'ERROR: quota rescan failed: Operation now in progress'
                if (e2.rc == 1 and e2.err[0] == emsg):
                    return logger.debug('%s.. Another rescan already in '
                                        'progress.' % dmsg)
                logger.exception(e2)
                raise e2
        logger.exception(e)
        raise e


def update_quota(pool, qgroup, size_bytes):
    # TODO: consider changing qgroup to pqgroup if we are only used this way.
    root_pool_mnt = mount_root(pool)
    # Until btrfs adds better support for qgroup limits. We'll not set limits.
    # It looks like we'll see the fixes in 4.2 and final ones by 4.3.
    # Update: Further quota improvements look to be landing in 4.15.
    # cmd = [BTRFS, 'qgroup', 'limit', str(size_bytes), qgroup, root_pool_mnt]
    cmd = [BTRFS, 'qgroup', 'limit', 'none', qgroup, root_pool_mnt]
    # Set defaults in case our run_command fails to assign them.
    out = err = ['']
    rc = 0
    if qgroup == '-1/-1':
        # We have a 'quotas disabled' qgroup value flag, log and return blank.
        logger.info('Pool: {} ignoring '
                    'update_quota on {}'.format(pool.name, qgroup))
        return out, err, rc
    try:
        out, err, rc = run_command(cmd, log=True)
    except CommandException as e:
        # ro mount options will result in o= [''], rc = 1 and e[0] =
        emsg = 'ERROR: unable to limit requested quota group: ' \
               'Read-only file system'
        # this is non fatal so we catch this specific error and info log it.
        if e.rc == 1 and e.err[0] == emsg:
            logger.info('Pool: {} is Read-only, skipping qgroup '
                        'limit.'.format(pool.name))
            return out, err, rc
        # quotas disabled results in o = [''], rc = 1 and e[0] =
        emsg2 = 'ERROR: unable to limit requested quota group: ' \
                'Invalid argument'
        # quotas disabled is not a fatal failure but here we key from what
        # is a non specific error: 'Invalid argument'.
        # TODO: improve this clause as currently too broad.
        # TODO: we could for example use if qgroup_max(mnt) == -1
        if e.rc == 1 and e.err[0] == emsg2:
            logger.info('Pool: {} has encountered a qgroup limit issue, '
                        'skipping qgroup limit. Disabled quotas can cause '
                        'this error'.format(pool.name))
            return out, err, rc
        emsg3 = 'ERROR: unable to limit requested quota group: ' \
                'No such file or directory'
        if e.rc == 1 and e.err[0] == emsg3:
            logger.info('Pool: {} is missing expected '
                        'qgroup {}'.format(pool.name, qgroup))
            logger.info('Previously disabled quotas can cause this issue')
            return out, err, rc
        # raise an exception as usual otherwise
        raise
    return out, err, rc


def volume_usage(pool, volume_id, pvolume_id=None):
    """
    New function to collect volumes rusage and eusage instead of share_usage
    plus parent rusage and eusage (2015/* qgroup)
    N.B. this function has 2 personalities.
    When called with 2 parameters (pool, volume_id) it returns 2 values.
    But with 3 parameters (pool, volume_id, pvolume_id) it returns 4 values if
    the last parameter is != None.
    :param pool: Pool object
    :param volume_id: qgroupid eg '0/261'
    :param pvolume_id: qgroupid eg '2015/4'
    :return: list of len 2 (when pvolul_id=None) or 4 elements. The first 2
    pertain to the qgroupid=volume_id the second 2, if present, are for the
    qgroupid=pvolume_id. I.e [rfer, excl, rfer, excl]
    """
    # Obtain path to share in pool, this preserved because
    # granting pool exists
    root_pool_mnt = mount_root(pool)
    cmd = [BTRFS, 'subvolume', 'list', root_pool_mnt]
    out, err, rc = run_command(cmd, log=True)
    short_id = volume_id.split('/')[1]
    volume_dir = ''

    for line in out:
        fields = line.split()
        if (len(fields) > 0 and short_id in fields[1]):
            volume_dir = root_pool_mnt + '/' + fields[8]
            break
    """
    Rockstor volume/subvolume hierarchy is not standard
    and Snapshots actually not always under Share but on Pool,
    so btrf sub list -o deprecated because won't always return
    expected data; volumes (shares & snapshots) sizes got via qgroups.
    Rockstor structure has default share qgroup 0/* becoming child of
    2015/* new qgroup and share snapshots 0/*+1 qgroups assigned to new
    Rockstor 2015/*.
    Original 0/* qgroup returns current share content size,
    2015/* qgroup returns 'real' share size considering snapshots sizes too
    Note: 2015/* rfer and excl sizes are always equal so to compute
    current real size we can indistinctly use one of them.
    """
    cmd = [BTRFS, 'qgroup', 'show', volume_dir]
    out, err, rc = run_command(cmd, log=True, throw=False)
    volume_id_sizes = [0, 0]
    pvolume_id_sizes = [0, 0]
    for line in out:
        fields = line.split()
        # We may index up to [2] fields (3 values) so ensure they exist.
        if (len(fields) > 2 and '/' in fields[0]):
            qgroup = fields[0]
            if (qgroup == volume_id):
                rusage = convert_to_kib(fields[1])
                eusage = convert_to_kib(fields[2])
                volume_id_sizes = [rusage, eusage]
            if (pvolume_id is not None and qgroup == pvolume_id):
                pqgroup_rusage = convert_to_kib(fields[1])
                pqgroup_eusage = convert_to_kib(fields[2])
                pvolume_id_sizes = [pqgroup_rusage, pqgroup_eusage]
    if pvolume_id is None:
        return volume_id_sizes
    return volume_id_sizes + pvolume_id_sizes


def shares_usage(pool, share_map, snap_map):
    # TODO: currently unused, is this to be deprecated
    # don't mount the pool if at least one share in the map is mounted.
    usage_map = {}
    mnt_pt = None
    for s in share_map.keys():
        if (is_share_mounted(share_map[s])):
            mnt_pt = ('%s%s' % (DEFAULT_MNT_DIR, share_map[s]))
            break
    if (mnt_pt is None):
        mnt_pt = mount_root(pool)
    cmd = [BTRFS, 'qgroup', 'show', mnt_pt]
    out, err, rc = run_command(cmd, log=True)
    combined_map = dict(share_map, **snap_map)
    for line in out:
        fields = line.split()
        if (len(fields) > 0 and fields[0] in combined_map):
            r_usage = convert_to_kib(fields[-2])
            e_usage = convert_to_kib(fields[-1])
            usage_map[combined_map[fields[0]]] = (r_usage, e_usage)
    return usage_map


def pool_usage(mnt_pt):
    """Return used space of the storage pool mounted at mnt_pt.

    Used space is considered to be:
    - All space currently used by data;
    - All space currently allocated for metadata and system data.
    """
    cmd = [BTRFS, 'fi', 'usage', '-b', mnt_pt]
    out, err, rc = run_command(cmd)

    used = 0
    for line in out:
        fields = re.split('\W+', line)
        if line.startswith('Data'):
            used += int(fields[5])
        elif re.search('Size', line):
            used += int(fields[3])

    return used / 1024


def usage_bound(disk_sizes, num_devices, raid_level):
    """Return the total amount of storage possible within this pool's set
    of disks, in bytes.

    Algorithm adapted from Hugo Mills' implementation at:
    http://carfax.org.uk/btrfs-usage/js/btrfs-usage.js
    """
    # Determine RAID parameters
    data_ratio = 1
    stripes = 1
    parity = 0

    # Number of chunks to write at a time: as many as possible within the
    # number of stripes
    chunks = num_devices

    if raid_level == 'single':
        chunks = 1
    elif raid_level == 'raid0':
        stripes = 2
    elif raid_level == 'raid1':
        data_ratio = 2
        chunks = 2
    elif raid_level == 'raid10':
        data_ratio = 2
        stripes = max(2, int(num_devices / 2))
    elif raid_level == 'raid5':
        parity = 1
    elif raid_level == 'raid6':
        parity = 2

    # Round down so that we have an exact number of duplicate copies
    chunks -= chunks % data_ratio

    # Check for feasibility at the lower end
    if num_devices < data_ratio * (stripes + parity):
        return 0

    # Compute the trivial bound
    bound = int(sum(disk_sizes) / chunks)

    # For each partition point q, compute B_q (the test predicate) and
    # modify the trivial bound if it passes.
    bounding_q = -1
    for q in range(chunks - 1):
        slice = sum(disk_sizes[q + 1:])
        b = int(slice / (chunks - q - 1))
        if disk_sizes[q] >= b and b < bound:
            bound = b
            bounding_q = q

    # The bound is the number of allocations we can make in total. If we
    # have no bounding_q, then we have hit the trivial bound, and exhausted
    # all space, so we can return immediately.
    if bounding_q == -1:
        return bound * ((chunks / data_ratio) - parity)

    # If we have a bounding_q, then all the devices past q are full, and
    # we can remove them. The devices up to q have been used in every one
    # of the allocations, so we can just reduce them by bound.
    disk_sizes = [size - bound for index, size in enumerate(disk_sizes)
                  if index <= bounding_q]

    new_bound = usage_bound(disk_sizes, bounding_q + 1, raid_level)

    return bound * ((chunks / data_ratio) - parity) + new_bound


def scrub_start(pool, force=False):
    mnt_pt = mount_root(pool)
    p = PoolScrub(mnt_pt, force)
    p.start()
    return p.pid


def scrub_status(pool):
    """
    Returns the raw statistics per-device (-R option) of the ongoing or last
    known btrfs scrub. Works by parsing the output of the following command:
    btrfs scrub status -R <mount-point>
    :param pool: pool object
    :return: dictionary indexed via 'status' and if a finished or halted, or
    cancelld scrub is indicated then the duration of that scrub is added as
    value to added index 'duration'. In all 'status' cases bar 'unknown',
    data_bytes_scrubbed is passed as value to index 'kb_scrubbed' and all
    other -R invoked details are returned as key value pairs.
    """
    stats = {'status': 'unknown', }
    mnt_pt = mount_root(pool)
    out, err, rc = run_command([BTRFS, 'scrub', 'status', '-R', mnt_pt])
    if err != [''] and len(err) > 0:
        if err[0] == "WARNING: failed to read status: Connection reset by " \
                     "peer":
            stats['status'] = 'conn-reset'
            return stats
    if len(out) > 1:
        if re.search('interrupted', out[1]) is not None:
            stats['status'] = 'halted'
            # extract the duration from towards the end of the first line eg:
            # "... 2017, interrupted after 00:00:09, not running"
            dfields = out[1].split()[-3].strip(',').split(':')
            stats['duration'] = ((int(dfields[0]) * 60 * 60) +
                                 (int(dfields[1]) * 60) + int(dfields[2]))
        elif re.search('running', out[1]) is not None:
            stats['status'] = 'running'
        elif re.search('finished', out[1]) is not None:
            stats['status'] = 'finished'
            # extract the duration from the end of the first line eg:
            # "... 2017 and finished after 00:00:16"
            dfields = out[1].split()[-1].split(':')
            stats['duration'] = ((int(dfields[0]) * 60 * 60) +
                                 (int(dfields[1]) * 60) + int(dfields[2]))
        elif re.search('aborted', out[1]) is not None:
            stats['status'] = 'cancelled'
            # extract the duration from the end of the first line eg:
            # "... 2017 and was aborted after 00:04:56"
            # TODO: we have code duplication here re finished clause above.
            dfields = out[1].split()[-1].split(':')
            stats['duration'] = ((int(dfields[0]) * 60 * 60) +
                                 (int(dfields[1]) * 60) + int(dfields[2]))
        else:
            return stats
    else:  # we have an unknown status as out is 0 or 1 lines long.
        return stats
    for l in out[2:-1]:
        fields = l.strip().split(': ')
        if fields[0] == 'data_bytes_scrubbed':
            stats['kb_scrubbed'] = int(fields[1]) / 1024
        else:
            stats[fields[0]] = int(fields[1])
    return stats


@task()
def start_balance(mnt_pt, force=False, convert=None):
    cmd = ['btrfs', 'balance', 'start', mnt_pt]
    # TODO: Confirm -f is doing what is intended, man states for reducing
    # TODO: metadata from say raid1 to single.
    # With no filters we also get a warning that block some balances due to
    # expected long execution time, in this case "--full-balance" is required.
    # N.B. currently force in Web-UI does not mean force here.
    if (force):
        cmd.insert(3, '-f')
    if (convert is not None):
        cmd.insert(3, '-dconvert=%s' % convert)
        cmd.insert(3, '-mconvert=%s' % convert)
    else:
        # As we are running with no convert filters a warning and 10 second
        # countdown with ^C prompt will result unless we use "--full-balance".
        # This warning is now present in the Web-UI "Start a new balance"
        # button tooltip.
        cmd.insert(3, '--full-balance')
    run_command(cmd)


def balance_status(pool):
    """
    Wrapper around btrfs balance status pool_mount_point to extract info about
    the current status of a balance.
    :param pool: pool object to query
    :return: dictionary containing parsed info about the balance status,
    ie indexed by 'status' and 'percent_done'.
    """
    stats = {'status': 'unknown', }
    mnt_pt = mount_root(pool)
    out, err, rc = run_command([BTRFS, 'balance', 'status', mnt_pt],
                               throw=False)
    if (len(out) > 0):
        if (re.match('Balance', out[0]) is not None):
            if (re.search('cancel requested', out[0]) is not None):
                stats['status'] = 'cancelling'
            elif (re.search('pause requested', out[0]) is not None):
                stats['status'] = 'pausing'
            elif (re.search('paused', out[0]) is not None):
                stats['status'] = 'paused'
            else:
                stats['status'] = 'running'
            # make sure we have a second line before parsing it.
            if ((len(out) > 1 and
                    re.search('chunks balanced', out[1]) is not None)):
                percent_left = out[1].split()[-2][:-1]
                try:
                    percent_left = int(percent_left)
                    stats['percent_done'] = 100 - percent_left
                except:
                    pass
        elif (re.match('No balance', out[0]) is not None):
            stats['status'] = 'finished'
            stats['percent_done'] = 100
    return stats


def device_scan(dev_byid_list=['all']):
    """
    When called with no parameters a 'btrfs device scan' is executed, ie a
    system wide scan of all /dev block devices to update their btrfs status.
    Otherwise the list of devices is iterated and a 'btrfs device scan dev'
    is executed for each item in the passed list. Detached device names and
    path names that don't exist are ignored.
    :param dev_byid_list: list of byid device names (without paths) to perform
    a 'btrfs device scan' on. If not supplied then a single element list
    ['all'] is substituted and this flags a system wide scan request.
    :return: (out, err, rc) of the first rc !=0 run or the last rc = 0 run.
    """
    out = err = ['']
    # default to successful return code unless we find otherwise.
    rc = 0
    if len(dev_byid_list) > 0:
        if dev_byid_list[0] == 'all':
            return run_command([BTRFS, 'device', 'scan'])
        for dev_byid in dev_byid_list:
            if re.match('detached-', dev_byid) is not None:
                # Skip detached devices as we know they don't exist.
                # Potential log point for early detached device discovery.
                continue
            dev_byid_withpath = get_device_path(dev_byid)
            if os.path.exists(dev_byid_withpath):  # only scan existing devices
                # using throw=False, to process the rc != 0 logic
                # afterwards. Without throw=False, when rc != 0, exception is
                # raised and the following if statement will never get
                # executed.
                out, err, rc = run_command(
                    [BTRFS, 'device', 'scan', dev_byid_withpath], throw=False)
                if rc != 0:
                    # Return on first non zero return code.
                    # Note that a drive specific device scan on a non btrfs
                    # device returns 'Invalid argument'!! and rc=1.
                    return out, err, rc
    return out, err, rc


def btrfs_uuid(disk):
    """return uuid of a btrfs filesystem"""
    o, e, rc = run_command(
        [BTRFS, 'filesystem', 'show', get_device_path(disk)])
    return o[0].split()[3]


def set_property(mnt_pt, name, val, mount=True):
    if (mount is not True or is_mounted(mnt_pt)):
        cmd = [BTRFS, 'property', 'set', mnt_pt, name, val]
        return run_command(cmd)


def get_snap(subvol_path, oldest=False, num_retain=None, regex=None,
             test_mode=False):
    """
    If the supplied path is a directory, it's last element after delimiter (/)
    it taken and used as the share name. A subvol list is then generated via
    "btrfs subvol list -o subvol_path" command.
    :param subvol_path:
    :param oldest:
    :param num_retain:
    :param regex:
    :param test_mode:
    :return:
    """
    if (not os.path.isdir(subvol_path)) and not test_mode:
        return None
    share_name = subvol_path.split('/')[-1]
    cmd = [BTRFS, 'subvol', 'list', '-o', subvol_path]
    o, e, rc = run_command(cmd)
    snaps = {}
    for l in o:
        fields = l.split()
        if (len(fields) > 0):
            snap_fields = fields[-1].split('/')
            if (len(snap_fields) != 3 or snap_fields[1] != share_name):
                # not the Share we are interested in.
                continue
            if (regex is not None and
                    re.search(regex, snap_fields[2]) is None):
                # regex not in the name
                continue
            snaps[int(fields[1])] = snap_fields[2]
    snap_ids = sorted(snaps.keys())
    if (oldest):
        if(len(snap_ids) > num_retain):
            return snaps[snap_ids[0]]
    elif (len(snap_ids) > 0):
        return snaps[snap_ids[-1]]
    return None


def get_oldest_snap(subvol_path, num_retain, regex=None):
    return get_snap(subvol_path, oldest=True, num_retain=num_retain,
                    regex=regex)


def get_lastest_snap(subvol_path, regex=None):
    return get_snap(subvol_path, regex=regex)<|MERGE_RESOLUTION|>--- conflicted
+++ resolved
@@ -45,6 +45,7 @@
 QID = '2015'
 # The following model/db default setting is also used when quotas are disabled.
 PQGROUP_DEFAULT = settings.MODEL_DEFS['pqgroup']
+
 
 def add_pool(pool, disks):
     """
@@ -561,7 +562,6 @@
 def remove_share(pool, share_name, pqgroup, force=False):
     """
     umount share if its mounted.
-<<<<<<< HEAD
     unsures given pool is mounted.
     if force flag set then first delete all share's subvolumes.
     btrfs subvolume delete root_mnt/vol_name.
@@ -570,12 +570,6 @@
     :param share_name: Share name as in share.name
     :param pqgroup: Pqgroup to be removed
     :param force: Flag used to also remove all subvolumes of the given share.
-=======
-    mount root pool
-    btrfs subvolume delete root_mnt/vol_name
-    umount root pool
-    :param pool: pool object
->>>>>>> 8a45a100
     """
     if (is_share_mounted(share_name)):
         mnt_pt = ('%s%s' % (DEFAULT_MNT_DIR, share_name))
