--- conflicted
+++ resolved
@@ -34,11 +34,8 @@
       supervisord-conf
       db-migrate
       create-cert
-<<<<<<< HEAD
       docker
-=======
       def-kernel
->>>>>>> 8a2f8fd4
 
 [nginx-conf]
 recipe = collective.recipe.template
@@ -143,7 +140,6 @@
 	fi
 update-command = ${create-cert:command}
 
-<<<<<<< HEAD
 [docker]
 recipe = plone.recipe.command
 command = if [[ ! -f /usr/bin/docker ]]; then
@@ -152,9 +148,8 @@
 	chmod +x /usr/bin/docker
 	fi
 update-command = ${docker:command}
-=======
+
 [def-kernel]
 recipe = plone.recipe.command
 command = grubby --set-default=/boot/vmlinuz-${django-settings-conf:kernel}
-update-command = ${def-kernel:command}
->>>>>>> 8a2f8fd4
+update-command = ${def-kernel:command}