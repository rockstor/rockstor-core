"""
Copyright (c) 2012 RockStor, Inc. <http://rockstor.com>
This file is part of RockStor.

RockStor is free software; you can redistribute it and/or modify
it under the terms of the GNU General Public License as published
by the Free Software Foundation; either version 3 of the License,
or (at your option) any later version.

RockStor is distributed in the hope that it will be useful, but
WITHOUT ANY WARRANTY; without even the implied warranty of
MERCHANTABILITY or FITNESS FOR A PARTICULAR PURPOSE.  See the GNU
General Public License for more details.

You should have received a copy of the GNU General Public License
along with this program. If not, see <http://www.gnu.org/licenses/>.

"""

# Django settings for RockStor project.
import os

DEBUG = ${django-settings-conf:debug}
TEMPLATE_DEBUG = DEBUG

ADMINS = (
    ('Suman Chakravartula', 'schakrava@gmail.com'),
)

MANAGERS = ADMINS

DATABASES = {
    'default': {
        'ENGINE': 'django.db.backends.sqlite3', # Add 'postgresql_psycopg2', 'mysql', 'sqlite3' or 'oracle'.
        'NAME': '${django-settings-conf:datastore}',                      # Or path to database file if using sqlite3.
        'USER': '',                      # Not used with sqlite3.
        'PASSWORD': '',                  # Not used with sqlite3.
        'HOST': '',                      # Set to empty string for localhost. Not used with sqlite3.
        'PORT': '',                      # Set to empty string for default. Not used with sqlite3.
    },
    'smart_manager': {
        'ENGINE': 'django.db.backends.sqlite3',
        'NAME': '${django-settings-conf:smartdb}',
        'USER': '',
        'PASSWORD': '',
        'HOST': '',
        'PORT': '',
        },
}

DATABASE_ROUTERS = ['smart_manager.db_router.SmartManagerDBRouter',]

# Local time zone for this installation. Choices can be found here:
# http://en.wikipedia.org/wiki/List_of_tz_zones_by_name
# although not all choices may be available on all operating systems.
# In a Windows environment this must be set to your system time zone.
TIME_ZONE = 'America/Chicago'

# Language code for this installation. All choices can be found here:
# http://www.i18nguy.com/unicode/language-identifiers.html
LANGUAGE_CODE = 'en-us'

SITE_ID = 1

# If you set this to False, Django will make some optimizations so as not
# to load the internationalization machinery.
USE_I18N = True

# If you set this to False, Django will not format dates, numbers and
# calendars according to the current locale.
USE_L10N = True

# If you set this to False, Django will not use timezone-aware datetimes.
USE_TZ = True

# Absolute filesystem path to the directory that will hold user-uploaded files.
# Example: "/home/media/media.lawrence.com/media/"
MEDIA_ROOT = ''

# URL that handles the media served from MEDIA_ROOT. Make sure to use a
# trailing slash.
# Examples: "http://media.lawrence.com/media/", "http://example.com/media/"
MEDIA_URL = ''

# Absolute path to the directory static files should be collected to.
# Don't put anything in this directory yourself; store your static files
# in apps' "static/" subdirectories and in STATICFILES_DIRS.
# Example: "/home/media/media.lawrence.com/static/"
STATIC_ROOT = ''

# URL prefix for static files.
# Example: "http://media.lawrence.com/static/"
STATIC_URL = '/static/'

# Additional locations of static files
STATICFILES_DIRS = (
    # Put strings here, like "/home/html/static" or "C:/www/django/static".
    # Always use forward slashes, even on Windows.
    # Don't forget to use absolute paths, not relative paths.
    '${django-settings-conf:static_dir}',
)

# List of finder classes that know how to find static files in
# various locations.
STATICFILES_FINDERS = (
    'django.contrib.staticfiles.finders.FileSystemFinder',
    'django.contrib.staticfiles.finders.AppDirectoriesFinder',
#    'django.contrib.staticfiles.finders.DefaultStorageFinder',
)

# Make this unique, and don't share it with anybody.
SECRET_KEY = 'odk7(t)1y$ls)euj3$2xs7e^i=a9b&amp;xtf&amp;z=-2bz$687&amp;^q0+3'

# List of callables that know how to import templates from various sources.
TEMPLATE_LOADERS = (
    'django.template.loaders.filesystem.Loader',
    'django.template.loaders.app_directories.Loader',
#     'django.template.loaders.eggs.Loader',
)

MIDDLEWARE_CLASSES = (
    'django.middleware.common.CommonMiddleware',
    'django.contrib.sessions.middleware.SessionMiddleware',
    'django.middleware.csrf.CsrfViewMiddleware',
    'django.contrib.auth.middleware.AuthenticationMiddleware',
    'django.contrib.messages.middleware.MessageMiddleware',
    # Uncomment the next line for simple clickjacking protection:
    # 'django.middleware.clickjacking.XFrameOptionsMiddleware',
)

ROOT_URLCONF = 'urls'

# Python dotted path to the WSGI application used by Django's runserver.
WSGI_APPLICATION = 'wsgi.application'

TEMPLATE_DIRS = (
    # Put strings here, like "/home/html/django_templates" or "C:/www/django/templates".
    # Always use forward slashes, even on Windows.
    # Don't forget to use absolute paths, not relative paths.
    '${django-settings-conf:template_dir1}',
    '${django-settings-conf:template_dir2}',
)

INSTALLED_APPS = (
    'django.contrib.auth',
    'django.contrib.contenttypes',
    'django.contrib.sessions',
    'django.contrib.sites',
    'django.contrib.messages',
    'django.contrib.staticfiles',
    # Uncomment the next line to enable the admin:
    'django.contrib.admin',
    # Uncomment the next line to enable admin documentation:
    # 'django.contrib.admindocs',
    'storageadmin',
    'pipeline',
    'rest_framework',
    'smart_manager',
    'south',
)

STATICFILES_STORAGE = 'pipeline.storage.PipelineCachedStorage'

PIPELINE_CSS_COMPRESSOR = None
PIPELINE_JS_COMPRESSOR = None

# Dont wrap in anonymous function so that license is at the top.
PIPELINE_DISABLE_WRAPPER = True

PIPELINE_JS = {
    'application': {
        'source_filenames': (
            'js/license.js',
            'js/templates/**/*.jst',
            'js/templates/**/**/*.jst',
            'js/rockstor.js',
            'js/rockstor_widgets.js',
            'js/rockstor_logger.js',
            'js/paginated_collection.js',
            'js/graph.js',
            'js/models/models.js',
            'js/views/appliances.js',
            'js/views/disks.js',
            'js/views/disk_detail.js',
            'js/views/pools.js',
            'js/views/pool_detail.js',
            'js/views/pool_details_layout_view.js',
            'js/views/pool_info_module.js',
            'js/views/pool_usage_module.js',
            'js/views/add_pool.js',
            'js/views/shares.js',
            'js/views/share_details_layout_view.js',
            'js/views/share_info_module.js',
            'js/views/share_usage_module.js',
            'js/views/add_share.js',
            'js/views/share_nfs_exports.js',
            'js/views/smb_shares.js',
            'js/views/iscsi_target.js',
            'js/views/home.js',
            'js/views/login.js',
            'js/views/sysinfo_module.js',
            'js/views/cpuusage_module.js',
            'js/views/snapshots_table.js',
            'js/views/setup.js',
            'js/views/setup_users.js',
            'js/views/setup_disks.js',
            'js/views/setup_system.js',
            'js/views/setup_network.js',
            'js/views/services.js',
            'js/views/configure_service.js',
            'js/views/dashboard_config.js',
            'js/views/dashboard/*.js',
            'js/router.js',
            'js/socket_listen.js',
            'js/views/support_table.js',
            'js/views/support.js',
            'js/views/support_case_detail.js',
            'js/views/support_case_details_layout_view.js',
            'js/views/add_support_case.js',
            'js/views/probes/*.js',
            'js/views/users.js',
            'js/views/add_user.js',
            'js/views/edit_user.js',
            'js/views/probe_run_list.js',
            'js/views/probe_detail.js',
            'js/views/run_probe.js',
            'js/views/replication.js',
            'js/views/replica_trails.js',
            'js/views/add_replication_task.js',
            'js/views/nfs_exports.js',
            'js/views/add_nfs_export.js',
            'js/views/edit_nfs_export.js',
            'js/views/networks.js',
            'js/views/edit_network.js',
<<<<<<< HEAD
            'js/views/create_clone.js',
=======
            'js/views/scheduled_tasks.js',
            'js/views/add_scheduled_task.js',
            'js/views/tasks.js',
>>>>>>> fd35b2e0
            ),
        'output_filename': 'js/application.js'
        },
    }


# A sample logging configuration. The only tangible logging
# performed by this configuration is to send an email to
# the site admins on every HTTP 500 error when DEBUG=False.
# See http://docs.djangoproject.com/en/dev/topics/logging for
# more details on how to customize your logging configuration.
LOGGING = {
    'version': 1,
    'disable_existing_loggers': False,
    'filters': {
        'require_debug_false': {
            '()': 'django.utils.log.RequireDebugFalse'
        }
    },
    'formatters': {
        'standard': {
            'format': "[%(asctime)s] %(levelname)s [%(name)s:%(lineno)s] %(message)s",
            'datefmt': "%d/%b/%Y %H:%M:%S"
            },
        },
    'handlers': {
        'mail_admins': {
            'level': 'DEBUG',
            #'filters': ['require_debug_false'],
            'class': 'django.utils.log.AdminEmailHandler'
        },
        'file': {
            'level': 'DEBUG',
            'class': 'logging.handlers.RotatingFileHandler',
            'filename': '${django-settings-conf:logfile}',
            'maxBytes': 1000000,
            'backupCount': 3,
            'formatter': 'standard',
            },
    },
    'loggers': {
        'django.request': {
            'handlers': ['mail_admins'],
            'level': 'ERROR',
            'propagate': True,
        },
        'storageadmin': {
            'handlers': ['file'],
            'level': 'DEBUG',
            },
        'smart_manager': {
            'handlers': ['file'],
            'level': 'DEBUG',
            },
    }
}

TEMPLATE_CONTEXT_PROCESSORS = (
   "django.contrib.auth.context_processors.auth",
   "django.core.context_processors.debug",
   "django.core.context_processors.i18n",
   "django.core.context_processors.media",
   "django.core.context_processors.static",
   "django.core.context_processors.tz",
   "django.contrib.messages.context_processors.messages",
   "django.core.context_processors.request"
)

SMB_CONF = '${django-settings-conf:smb_conf}'
MNT_PT = '/mnt2/'
NFS_EXPORT_ROOT = '/export/'

TAP_DIR = '${django-settings-conf:taplib}'
TAP_SERVER = ('127.0.0.1', ${django-settings-conf:tapport})
MAX_TAP_WORKERS = 10
SPROBE_SINK = ('127.0.0.1', ${django-settings-conf:sinkport})

SUPPORT = {
        'email': 'suman@rockstor.com',
        'log_loc': '${buildout:depdir}/var/log',
}

WEBSOCKET_CLIENT = {
		 'logfile': '${buildout:depdir}/var/log/wc.log',
}

NGINX_WEBSOCKET_PORT = ${myvar:nginx_websocket_port}

"""
Minimum disk size allowed is 1GB. Anything less is not really usable. Reduce
this to 100MB if you really need to, but any less would just break things.
"""
MIN_DISK_SIZE = 1024 * 1024

"""
Maximum number of seconds to keep data collected by smart probes. The logic
behind this needs to evolve quite a bit.
"""
PROBE_DATA_INTERVAL = 600

"""
Minimum share size allowed is 100KB. This is purely arbitrary. 4K is what is
strictly required by btrfs. Similary, maximum is 2^64 bytes which is more than
enough for all practical purposes and also is the max allowed in btrfs.
"""
MIN_SHARE_SIZE = 100
MAX_SHARE_SIZE = 18014398509481984L

PAGINATION = {
	   'page_size': 5000,
	   'max_limit': 10000,
}

START_UID = 5000
END_UID = 6000
USER_SHELL = '${buildout:depdir}/bin/rcli'

SCHEDULER = ('127.0.0.1', ${django-settings-conf:schedulerport})
REPLICA_DATA_PORT = ${django-settings-conf:reppubport}
REPLICA_META_PORT = ${django-settings-conf:reprecvport}<|MERGE_RESOLUTION|>--- conflicted
+++ resolved
@@ -232,13 +232,10 @@
             'js/views/edit_nfs_export.js',
             'js/views/networks.js',
             'js/views/edit_network.js',
-<<<<<<< HEAD
             'js/views/create_clone.js',
-=======
             'js/views/scheduled_tasks.js',
             'js/views/add_scheduled_task.js',
             'js/views/tasks.js',
->>>>>>> fd35b2e0
             ),
         'output_filename': 'js/application.js'
         },
