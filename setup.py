--- conflicted
+++ resolved
@@ -42,13 +42,6 @@
             'initrock = scripts.initrock:main',
             'task-scheduler = smart_manager.scheduler.task_dispatcher:main',
             'data-collector = smart_manager.data_collector:main',
-<<<<<<< HEAD
-            'docker-wrapper = docker_wrapper:main',
-            'ovpn-initpki = ovpn_util:initpki',
-            'ovpn-client-gen = ovpn_util:client_gen',
-            'ovpn-client-print = ovpn_util:client_retrieve',
-            'dc2 = smart_manager.dc2:main'
-=======
             'docker-wrapper = scripts.docker_wrapper:main',
             'ovpn-initpki = scripts.ovpn_util:initpki',
             'ovpn-client-gen = scripts.ovpn_util:client_gen',
@@ -56,7 +49,6 @@
             'qgroup-clean = scripts.qgroup_clean:main',
             'rockon-json = scripts.rockon_util:main',
             'flash-optimize = scripts.flash_optimize:main',
->>>>>>> 91903f62
         ],
     },
 
