#!/usr/bin/env python
"""
Copyright (c) 2012-2013 RockStor, Inc. <http://rockstor.com>
This file is part of RockStor.

RockStor is free software; you can redistribute it and/or modify
it under the terms of the GNU General Public License as published
by the Free Software Foundation; either version 2 of the License,
or (at your option) any later version.

RockStor is distributed in the hope that it will be useful, but
WITHOUT ANY WARRANTY; without even the implied warranty of
MERCHANTABILITY or FITNESS FOR A PARTICULAR PURPOSE.  See the GNU
General Public License for more details.

You should have received a copy of the GNU General Public License
along with this program. If not, see <http://www.gnu.org/licenses/>.
"""

from setuptools import setup

VERSION = '1.4.1'

setup(
    name='rockstor',
    version=VERSION,
    description='Store Smartly',
    author='RockStor, Inc.',
    author_email='support@rockstor.com',

    packages=['storageadmin', 'smart_manager', ],
    package_dir={'': 'src/rockstor'},
    entry_points={
        'console_scripts': [
            'sm = smart_manager.smd:main',
            'rcli = cli.rock_cli:main',
            'prep_db = prep_db:main',
            'replicad = smart_manager.replication.scheduler:main',
            'mgmt_ip = mgmt_ip:main',
            'pwreset = pwreset:main',
            'backup-plugin = backup.scheduler:main',
            'initrock = initrock:main',
            'task-scheduler = smart_manager.scheduler.task_dispatcher:main',
            'data-collector = smart_manager.data_collector:main',
            'docker-wrapper = docker_wrapper:main',
            'ovpn-initpki = ovpn_util:initpki',
            'ovpn-client-gen = ovpn_util:client_gen',
            'ovpn-client-print = ovpn_util:client_retrieve',
        ],
    },

    install_requires=[
        'django == 1.6.2',
        'distribute >= 0.6.35',
        'URLObject == 2.1.1',
        'djangorestframework == 2.4.3',
        'pytz == 2014.3',
        'django-pipeline == 1.2.23',
        'requests == 1.1.0',
        'pyzmq == 13.0.0',
        'South == 0.8.4',
        'psycopg2 == 2.5.2',
        'django-oauth-toolkit == 0.7.0',
        'six == 1.7.3',
<<<<<<< HEAD
        'django-ztask == 0.1.5',
=======
        'django-ztask',
        'mock == 1.0.1',
>>>>>>> e33ef87b
    ]

)<|MERGE_RESOLUTION|>--- conflicted
+++ resolved
@@ -62,12 +62,8 @@
         'psycopg2 == 2.5.2',
         'django-oauth-toolkit == 0.7.0',
         'six == 1.7.3',
-<<<<<<< HEAD
         'django-ztask == 0.1.5',
-=======
-        'django-ztask',
         'mock == 1.0.1',
->>>>>>> e33ef87b
     ]
 
 )